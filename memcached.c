/* -*- Mode: C; tab-width: 4; c-basic-offset: 4; indent-tabs-mode: nil -*- */
/*
 *  memcached - memory caching daemon
 *
 *       http://www.danga.com/memcached/
 *
 *  Copyright 2003 Danga Interactive, Inc.  All rights reserved.
 *
 *  Use and distribution licensed under the BSD license.  See
 *  the LICENSE file for full text.
 *
 *  Authors:
 *      Anatoly Vorobey <mellon@pobox.com>
 *      Brad Fitzpatrick <brad@danga.com>
std *
 *  $Id$
 */
#include "memcached.h"
#include <sys/stat.h>
#include <sys/socket.h>
#include <sys/un.h>
#include <signal.h>
#include <sys/resource.h>
#include <sys/uio.h>
#include <ctype.h>

/* some POSIX systems need the following definition
 * to get mlockall flags out of sys/mman.h.  */
#ifndef _P1003_1B_VISIBLE
#define _P1003_1B_VISIBLE
#endif
/* need this to get IOV_MAX on some platforms. */
#ifndef __need_IOV_MAX
#define __need_IOV_MAX
#endif
#include <pwd.h>
#include <sys/mman.h>
#include <fcntl.h>
#include <netinet/tcp.h>
#include <arpa/inet.h>
#include <errno.h>
#include <stdlib.h>
#include <stdio.h>
#include <string.h>
#include <time.h>
#include <assert.h>
#include <limits.h>

#ifdef HAVE_MALLOC_H
/* OpenBSD has a malloc.h, but warns to use stdlib.h instead */
#ifndef __OpenBSD__
#include <malloc.h>
#endif
#endif

/* FreeBSD 4.x doesn't have IOV_MAX exposed. */
#ifndef IOV_MAX
#if defined(__FreeBSD__) || defined(__APPLE__)
# define IOV_MAX 1024
#endif
#endif

/*
 * forward declarations
 */
static void drive_machine(conn *c);
<<<<<<< HEAD
static int new_socket(const int prot);
static int server_socket(const int port, const int prot);
=======
static int new_socket(struct addrinfo *ai);
static int *server_socket(const int port, const bool is_udp, int *count);
>>>>>>> c12ebb2b
static int try_read_command(conn *c);
static int try_read_network(conn *c);
static int try_read_udp(conn *c);
static void conn_set_state(conn *, int);

/* stats */
static void stats_reset(void);
static void stats_init(void);

/* defaults */
static void settings_init(void);

/* event handling, network IO */
static void event_handler(const int fd, const short which, void *arg);
static void conn_close(conn *c);
static void conn_init(void);
static void accept_new_conns(const bool do_accept);
static bool update_event(conn *c, const int new_flags);
static void complete_nread(conn *c);
static void process_command(conn *c, char *command);
static int transmit(conn *c);
static int ensure_iov_space(conn *c);
static int add_iov(conn *c, const void *buf, int len);
static int add_msghdr(conn *c);

/* time handling */
static void set_current_time(void);  /* update the global variable holding
                              global 32-bit seconds-since-start time
                              (to avoid 64 bit time_t) */

static void conn_free(conn *c);

/** exported globals **/
struct stats stats;
struct settings settings;

/** file scope variables **/
static item **todelete = NULL;
static int delcurr;
static int deltotal;
<<<<<<< HEAD
static conn *listen_conn;
static conn *bin_listen_conn;
=======
static conn *listen_conn = NULL;
>>>>>>> c12ebb2b
static struct event_base *main_base;

#define TRANSMIT_COMPLETE   0
#define TRANSMIT_INCOMPLETE 1
#define TRANSMIT_SOFT_ERROR 2
#define TRANSMIT_HARD_ERROR 3

static int *buckets = 0; /* bucket->generation array for a managed instance */

#define REALTIME_MAXDELTA 60*60*24*30
/*
 * given time value that's either unix time or delta from current unix time, return
 * unix time. Use the fact that delta can't exceed one month (and real time value can't
 * be that low).
 */
static rel_time_t realtime(const time_t exptime) {
    /* no. of seconds in 30 days - largest possible delta exptime */

    if (exptime == 0) return 0; /* 0 means never expire */

    if (exptime > REALTIME_MAXDELTA) {
        /* if item expiration is at/before the server started, give it an
           expiration time of 1 second after the server started.
           (because 0 means don't expire).  without this, we'd
           underflow and wrap around to some large value way in the
           future, effectively making items expiring in the past
           really expiring never */
        if (exptime <= stats.started)
            return (rel_time_t)1;
        return (rel_time_t)(exptime - stats.started);
    } else {
        return (rel_time_t)(exptime + current_time);
    }
}

static void stats_init(void) {
    stats.curr_items = stats.total_items = stats.curr_conns = stats.total_conns = stats.conn_structs = 0;
    stats.get_cmds = stats.set_cmds = stats.get_hits = stats.get_misses = stats.evictions = 0;
    stats.curr_bytes = stats.bytes_read = stats.bytes_written = 0;

    /* make the time we started always be 2 seconds before we really
       did, so time(0) - time.started is never zero.  if so, things
       like 'settings.oldest_live' which act as booleans as well as
       values are now false in boolean context... */
    stats.started = time(0) - 2;
    stats_prefix_init();
}

static void stats_reset(void) {
    STATS_LOCK();
    stats.total_items = stats.total_conns = 0;
    stats.get_cmds = stats.set_cmds = stats.get_hits = stats.get_misses = stats.evictions = 0;
    stats.bytes_read = stats.bytes_written = 0;
    stats_prefix_clear();
    STATS_UNLOCK();
}

static void settings_init(void) {
    settings.access=0700;
    settings.port = 11211;
    settings.udpport = 0;
    /* By default this string should be NULL for getaddrinfo() */
    settings.inter = NULL;
    settings.maxbytes = 64 * 1024 * 1024; /* default is 64MB */
    settings.maxconns = 1024;         /* to limit connections-related memory to about 5MB */
    settings.verbose = 0;
    settings.oldest_live = 0;
    settings.evict_to_free = 1;       /* push old items out of cache when memory runs out */
    settings.socketpath = NULL;       /* by default, not using a unix socket */
    settings.managed = false;
    settings.factor = 1.25;
    settings.chunk_size = 48;         /* space for a modest key and value */
#ifdef USE_THREADS
    settings.num_threads = 4;
#else
    settings.num_threads = 1;
#endif
    settings.prefix_delimiter = ':';
    settings.detail_enabled = 0;
}

/* returns true if a deleted item's delete-locked-time is over, and it
   should be removed from the namespace */
static bool item_delete_lock_over (item *it) {
    assert(it->it_flags & ITEM_DELETED);
    return (current_time >= it->exptime);
}

/*
 * Adds a message header to a connection.
 *
 * Returns 0 on success, -1 on out-of-memory.
 */
static int add_msghdr(conn *c)
{
    struct msghdr *msg;

    assert(c != NULL);

    if (c->msgsize == c->msgused) {
        msg = realloc(c->msglist, c->msgsize * 2 * sizeof(struct msghdr));
        if (! msg)
            return -1;
        c->msglist = msg;
        c->msgsize *= 2;
    }

    msg = c->msglist + c->msgused;

    /* this wipes msg_iovlen, msg_control, msg_controllen, and
       msg_flags, the last 3 of which aren't defined on solaris: */
    memset(msg, 0, sizeof(struct msghdr));

    msg->msg_iov = &c->iov[c->iovused];

    if (c->request_addr_size > 0) {
        msg->msg_name = &c->request_addr;
        msg->msg_namelen = c->request_addr_size;
    }

    c->msgbytes = 0;
    c->msgused++;

    if (IS_UDP(c->protocol)) {
        /* Leave room for the UDP header, which we'll fill in later. */
        return add_iov(c, NULL, UDP_HEADER_SIZE);
    }

    return 0;
}


/*
 * Free list management for connections.
 */

static conn **freeconns;
static int freetotal;
static int freecurr;


static void conn_init(void) {
    freetotal = 200;
    freecurr = 0;
    if ((freeconns = (conn **)malloc(sizeof(conn *) * freetotal)) == NULL) {
        fprintf(stderr, "malloc()\n");
    }
    return;
}

/*
 * Returns a connection from the freelist, if any. Should call this using
 * conn_from_freelist() for thread safety.
 */
conn *do_conn_from_freelist() {
    conn *c;

    if (freecurr > 0) {
        c = freeconns[--freecurr];
    } else {
        c = NULL;
    }

    return c;
}

/*
 * Adds a connection to the freelist. 0 = success. Should call this using
 * conn_add_to_freelist() for thread safety.
 */
bool do_conn_add_to_freelist(conn *c) {
    if (freecurr < freetotal) {
        freeconns[freecurr++] = c;
        return false;
    } else {
        /* try to enlarge free connections array */
        conn **new_freeconns = realloc(freeconns, sizeof(conn *) * freetotal * 2);
        if (new_freeconns) {
            freetotal *= 2;
            freeconns = new_freeconns;
            freeconns[freecurr++] = c;
            return false;
        }
    }
    return true;
}

conn *conn_new(const int sfd, const int init_state, const int event_flags,
                const int read_buffer_size, const int prot,
                struct event_base *base) {
    conn *c = conn_from_freelist();

    if (NULL == c) {
        if (!(c = (conn *)malloc(sizeof(conn)))) {
            fprintf(stderr, "malloc()\n");
            return NULL;
        }
        c->rbuf = c->wbuf = 0;
        c->ilist = 0;
        c->suffixlist = 0;
        c->iov = 0;
        c->msglist = 0;
        c->hdrbuf = 0;

        c->rsize = read_buffer_size;
        c->wsize = DATA_BUFFER_SIZE;
        c->isize = ITEM_LIST_INITIAL;
        c->suffixsize = SUFFIX_LIST_INITIAL;
        c->iovsize = IOV_LIST_INITIAL;
        c->msgsize = MSG_LIST_INITIAL;
        c->hdrsize = 0;

        c->rbuf = (char *)malloc((size_t)c->rsize);
        c->wbuf = (char *)malloc((size_t)c->wsize);
        c->ilist = (item **)malloc(sizeof(item *) * c->isize);
        c->suffixlist = (char **)malloc(sizeof(char *) * c->suffixsize);
        c->iov = (struct iovec *)malloc(sizeof(struct iovec) * c->iovsize);
        c->msglist = (struct msghdr *)malloc(sizeof(struct msghdr) * c->msgsize);

        if (c->rbuf == 0 || c->wbuf == 0 || c->ilist == 0 || c->iov == 0 ||
                c->msglist == 0 || c->suffixlist == 0) {
            if (c->rbuf != 0) free(c->rbuf);
            if (c->wbuf != 0) free(c->wbuf);
            if (c->ilist !=0) free(c->ilist);
            if (c->suffixlist != 0) free(c->suffixlist);
            if (c->iov != 0) free(c->iov);
            if (c->msglist != 0) free(c->msglist);
            free(c);
            fprintf(stderr, "malloc()\n");
            return NULL;
        }

        STATS_LOCK();
        stats.conn_structs++;
        STATS_UNLOCK();
    }

    /* unix socket mode doesn't need this, so zeroed out.  but why
     * is this done for every command?  presumably for UDP
     * mode.  */
    if (!settings.socketpath) {
        c->request_addr_size = sizeof(c->request_addr);
    } else {
        c->request_addr_size = 0;
    }

    if (settings.verbose > 1) {
        if (init_state == conn_listening) {
            fprintf(stderr, "<%d server listening\n", sfd);
        } else if (IS_UDP(prot)) {
            fprintf(stderr, "<%d server listening (udp)\n", sfd);
        } else if (prot == binary_prot) {
            fprintf(stderr, "<%d new binary client connection\n", sfd);
        } else if (prot == ascii_prot) {
            fprintf(stderr, "<%d new ascii client connection\n", sfd);
        } else {
            fprintf(stderr, "<%d new unknown (%d) client connection\n",
                sfd, prot);
            abort();
        }
    }

    c->sfd = sfd;
    c->protocol = prot;
    c->state = init_state;
    c->rlbytes = 0;
    c->cmd = -1;
    c->rbytes = c->wbytes = 0;
    c->wcurr = c->wbuf;
    c->rcurr = c->rbuf;
    c->ritem = 0;
    c->icurr = c->ilist;
    c->suffixcurr = c->suffixlist;
    c->ileft = 0;
    c->suffixleft = 0;
    c->iovused = 0;
    c->msgcurr = 0;
    c->msgused = 0;

    c->write_and_go = init_state;
    c->write_and_free = 0;
    c->item = 0;
    c->bucket = -1;
    c->gen = 0;

    c->noreply = false;

    event_set(&c->event, sfd, event_flags, event_handler, (void *)c);
    event_base_set(base, &c->event);
    c->ev_flags = event_flags;

    if (event_add(&c->event, 0) == -1) {
        if (conn_add_to_freelist(c)) {
            conn_free(c);
        }
        perror("event_add");
        return NULL;
    }

    STATS_LOCK();
    stats.curr_conns++;
    stats.total_conns++;
    STATS_UNLOCK();

    return c;
}

static void conn_cleanup(conn *c) {
    assert(c != NULL);

    if (c->item) {
        item_remove(c->item);
        c->item = 0;
    }

    if (c->ileft != 0) {
        for (; c->ileft > 0; c->ileft--,c->icurr++) {
            item_remove(*(c->icurr));
        }
    }

    if (c->suffixleft != 0) {
        for (; c->suffixleft > 0; c->suffixleft--, c->suffixcurr++) {
            if(suffix_add_to_freelist(*(c->suffixcurr))) {
                free(*(c->suffixcurr));
            }
        }
    }

    if (c->write_and_free) {
        free(c->write_and_free);
        c->write_and_free = 0;
    }
}

/*
 * Frees a connection.
 */
void conn_free(conn *c) {
    if (c) {
        if (c->hdrbuf)
            free(c->hdrbuf);
        if (c->msglist)
            free(c->msglist);
        if (c->rbuf)
            free(c->rbuf);
        if (c->wbuf)
            free(c->wbuf);
        if (c->ilist)
            free(c->ilist);
        if (c->suffixlist)
            free(c->suffixlist);
        if (c->iov)
            free(c->iov);
        free(c);
    }
}

static void conn_close(conn *c) {
    assert(c != NULL);

    /* delete the event, the socket and the conn */
    event_del(&c->event);

    if (settings.verbose > 1)
        fprintf(stderr, "<%d connection closed.\n", c->sfd);

    close(c->sfd);
    accept_new_conns(true);
    conn_cleanup(c);

    /* if the connection has big buffers, just free it */
    if (c->rsize > READ_BUFFER_HIGHWAT || conn_add_to_freelist(c)) {
        conn_free(c);
    }

    STATS_LOCK();
    stats.curr_conns--;
    STATS_UNLOCK();

    return;
}

static int get_init_state(conn *c) {
    int rv=0;
    assert(c != NULL);

    switch(c->protocol) {
        case binary_prot:
            rv=conn_bin_init;
            break;
        default:
            rv=conn_read;
    }
    return rv;
}

/* Set the given connection to its initial state.  The initial state will vary
 * base don protocol type. */
static void conn_set_init_state(conn *c) {
    assert(c != NULL);

    conn_set_state(c, get_init_state(c));
}

/*
 * Shrinks a connection's buffers if they're too big.  This prevents
 * periodic large "get" requests from permanently chewing lots of server
 * memory.
 *
 * This should only be called in between requests since it can wipe output
 * buffers!
 */
static void conn_shrink(conn *c) {
    assert(c != NULL);

    if (IS_UDP(c->protocol))
        return;

    if (c->rsize > READ_BUFFER_HIGHWAT && c->rbytes < DATA_BUFFER_SIZE) {
        char *newbuf;

        if (c->rcurr != c->rbuf)
            memmove(c->rbuf, c->rcurr, (size_t)c->rbytes);

        newbuf = (char *)realloc((void *)c->rbuf, DATA_BUFFER_SIZE);

        if (newbuf) {
            c->rbuf = newbuf;
            c->rsize = DATA_BUFFER_SIZE;
        }
        /* TODO check other branch... */
        c->rcurr = c->rbuf;
    }

    if (c->isize > ITEM_LIST_HIGHWAT) {
        item **newbuf = (item**) realloc((void *)c->ilist, ITEM_LIST_INITIAL * sizeof(c->ilist[0]));
        if (newbuf) {
            c->ilist = newbuf;
            c->isize = ITEM_LIST_INITIAL;
        }
    /* TODO check error condition? */
    }

    if (c->msgsize > MSG_LIST_HIGHWAT) {
        struct msghdr *newbuf = (struct msghdr *) realloc((void *)c->msglist, MSG_LIST_INITIAL * sizeof(c->msglist[0]));
        if (newbuf) {
            c->msglist = newbuf;
            c->msgsize = MSG_LIST_INITIAL;
        }
    /* TODO check error condition? */
    }

    if (c->iovsize > IOV_LIST_HIGHWAT) {
        struct iovec *newbuf = (struct iovec *) realloc((void *)c->iov, IOV_LIST_INITIAL * sizeof(c->iov[0]));
        if (newbuf) {
            c->iov = newbuf;
            c->iovsize = IOV_LIST_INITIAL;
        }
    /* TODO check return value */
    }
}

/*
 * Sets a connection's current state in the state machine. Any special
 * processing that needs to happen on certain state transitions can
 * happen here.
 */
static void conn_set_state(conn *c, int state) {
    assert(c != NULL);

    if (state != c->state) {
        if (state == conn_read) {
            conn_shrink(c);
            assoc_move_next_bucket();
        }
        c->state = state;
    }
}

/*
 * Free list management for suffix buffers.
 */

static char **freesuffix;
static int freesuffixtotal;
static int freesuffixcurr;

static void suffix_init(void) {
    freesuffixtotal = 500;
    freesuffixcurr  = 0;

    freesuffix = (char **)malloc( sizeof(char *) * freesuffixtotal );
    if (freesuffix == NULL) {
        fprintf(stderr, "malloc()\n");
    }
    return;
}

/*
 * Returns a suffix buffer from the freelist, if any. Should call this using
 * suffix_from_freelist() for thread safety.
 */
char *do_suffix_from_freelist() {
    char *s;

    if (freesuffixcurr > 0) {
        s = freesuffix[--freesuffixcurr];
    } else {
        /* If malloc fails, let the logic fall through without spamming
         * STDERR on the server. */
        s = malloc( SUFFIX_SIZE );
    }

    return s;
}

/*
 * Adds a connection to the freelist. 0 = success. Should call this using
 * conn_add_to_freelist() for thread safety.
 */
bool do_suffix_add_to_freelist(char *s) {
    if (freesuffixcurr < freesuffixtotal) {
        freesuffix[freesuffixcurr++] = s;
        return false;
    } else {
        /* try to enlarge free connections array */
        char **new_freesuffix = realloc(freesuffix, freesuffixtotal * 2);
        if (new_freesuffix) {
            freesuffixtotal *= 2;
            freesuffix = new_freesuffix;
            freesuffix[freesuffixcurr++] = s;
            return false;
        }
    }
    return true;
}

/*
 * Ensures that there is room for another struct iovec in a connection's
 * iov list.
 *
 * Returns 0 on success, -1 on out-of-memory.
 */
static int ensure_iov_space(conn *c) {
    assert(c != NULL);

    if (c->iovused >= c->iovsize) {
        int i, iovnum;
        struct iovec *new_iov = (struct iovec *)realloc(c->iov,
                                (c->iovsize * 2) * sizeof(struct iovec));
        if (! new_iov)
            return -1;
        c->iov = new_iov;
        c->iovsize *= 2;

        /* Point all the msghdr structures at the new list. */
        for (i = 0, iovnum = 0; i < c->msgused; i++) {
            c->msglist[i].msg_iov = &c->iov[iovnum];
            iovnum += c->msglist[i].msg_iovlen;
        }
    }

    return 0;
}


/*
 * Adds data to the list of pending data that will be written out to a
 * connection.
 *
 * Returns 0 on success, -1 on out-of-memory.
 */

static int add_iov(conn *c, const void *buf, int len) {
    struct msghdr *m;
    int leftover;
    bool limit_to_mtu;

    assert(c != NULL);

    do {
        m = &c->msglist[c->msgused - 1];

        /*
         * Limit UDP packets, and the first payloads of TCP replies, to
         * UDP_MAX_PAYLOAD_SIZE bytes.
         */
        limit_to_mtu = IS_UDP(c->protocol) || (1 == c->msgused);

        /* We may need to start a new msghdr if this one is full. */
        if (m->msg_iovlen == IOV_MAX ||
            (limit_to_mtu && c->msgbytes >= UDP_MAX_PAYLOAD_SIZE)) {
            add_msghdr(c);
            m = &c->msglist[c->msgused - 1];
        }

        if (ensure_iov_space(c) != 0)
            return -1;

        /* If the fragment is too big to fit in the datagram, split it up */
        if (limit_to_mtu && len + c->msgbytes > UDP_MAX_PAYLOAD_SIZE) {
            leftover = len + c->msgbytes - UDP_MAX_PAYLOAD_SIZE;
            len -= leftover;
        } else {
            leftover = 0;
        }

        m = &c->msglist[c->msgused - 1];
        m->msg_iov[m->msg_iovlen].iov_base = (void *)buf;
        m->msg_iov[m->msg_iovlen].iov_len = len;

        c->msgbytes += len;
        c->iovused++;
        m->msg_iovlen++;

        buf = ((char *)buf) + len;
        len = leftover;
    } while (leftover > 0);

    return 0;
}


/*
 * Constructs a set of UDP headers and attaches them to the outgoing messages.
 */
static int build_udp_headers(conn *c) {
    int i;
    unsigned char *hdr;

    assert(c != NULL);

    if (c->msgused > c->hdrsize) {
        void *new_hdrbuf;
        if (c->hdrbuf)
            new_hdrbuf = realloc(c->hdrbuf, c->msgused * 2 * UDP_HEADER_SIZE);
        else
            new_hdrbuf = malloc(c->msgused * 2 * UDP_HEADER_SIZE);
        if (! new_hdrbuf)
            return -1;
        c->hdrbuf = (unsigned char *)new_hdrbuf;
        c->hdrsize = c->msgused * 2;
    }

    hdr = c->hdrbuf;
    for (i = 0; i < c->msgused; i++) {
        c->msglist[i].msg_iov[0].iov_base = hdr;
        c->msglist[i].msg_iov[0].iov_len = UDP_HEADER_SIZE;
        *hdr++ = c->request_id / 256;
        *hdr++ = c->request_id % 256;
        *hdr++ = i / 256;
        *hdr++ = i % 256;
        *hdr++ = c->msgused / 256;
        *hdr++ = c->msgused % 256;
        *hdr++ = 0;
        *hdr++ = 0;
        assert((void *) hdr == (void *)c->msglist[i].msg_iov[0].iov_base + UDP_HEADER_SIZE);
    }

    return 0;
}


static void out_string(conn *c, const char *str) {
    size_t len;

    assert(c != NULL);

    if (c->noreply) {
        if (settings.verbose > 1)
            fprintf(stderr, ">%d NOREPLY %s\n", c->sfd, str);
        c->noreply = false;
        conn_set_state(c, conn_read);
        return;
    }

    if (settings.verbose > 1)
        fprintf(stderr, ">%d %s\n", c->sfd, str);

    len = strlen(str);
    if ((len + 2) > c->wsize) {
        /* ought to be always enough. just fail for simplicity */
        str = "SERVER_ERROR output line too long";
        len = strlen(str);
    }

    memcpy(c->wbuf, str, len);
    memcpy(c->wbuf + len, "\r\n", 3);
    c->wbytes = len + 2;
    c->wcurr = c->wbuf;

    conn_set_state(c, conn_write);
    c->write_and_go = get_init_state(c);
    return;
}

/*
 * we get here after reading the value in set/add/replace commands. The command
 * has been stored in c->item_comm, and the item is ready in c->item.
 */
static void complete_nread_ascii(conn *c) {
    assert(c != NULL);

    item *it = c->item;
    int comm = c->item_comm;
    int ret;

    STATS_LOCK();
    stats.set_cmds++;
    STATS_UNLOCK();

    if (strncmp(ITEM_data(it) + it->nbytes - 2, "\r\n", 2) != 0) {
        out_string(c, "CLIENT_ERROR bad data chunk");
    } else {
      ret = store_item(it, comm);
      if (ret == 1)
          out_string(c, "STORED");
      else if(ret == 2)
          out_string(c, "EXISTS");
      else if(ret == 3)
          out_string(c, "NOT_FOUND");
      else
          out_string(c, "NOT_STORED");
    }

    item_remove(c->item);       /* release the c->item reference */
    c->item = 0;
}

static void add_bin_header(conn *c, int err, int hdr_len, int body_len) {
    int i=0;
    uint32_t res_header[BIN_PKT_HDR_WORDS];

    assert(c);
    assert(body_len >= 0);

    c->msgcurr = 0;
    c->msgused = 0;
    c->iovused = 0;
    if (add_msghdr(c) != 0) {
        /* XXX:  out_string is inappropriate here */
        out_string(c, "SERVER_ERROR out of memory");
        return;
    }

    res_header[0] = BIN_RES_MAGIC << 24;
    res_header[0] |= ((0xff & c->cmd) << 16);
    res_header[0] |= err & 0xffff;

    res_header[1] = hdr_len << 24;
    /* TODO:  Support datatype */
    res_header[2] = body_len;
    res_header[3] = c->opaque;

    if(settings.verbose > 1) {
        fprintf(stderr, "Writing bin response:  %08x %08x %08x %08x\n",
            res_header[0], res_header[1], res_header[2], res_header[3]);
    }

    for(i=0; i<BIN_PKT_HDR_WORDS; i++) {
        res_header[i] = htonl(res_header[i]);
    }

    assert(c->wsize >= MIN_BIN_PKT_LENGTH);
    memcpy(c->wbuf, &res_header, MIN_BIN_PKT_LENGTH);
    add_iov(c, c->wbuf, MIN_BIN_PKT_LENGTH);
}

static void write_bin_error(conn *c, int err, int swallow) {
    char *errstr="Unknown error";
    switch(err) {
        case ERR_UNKNOWN_CMD:
            errstr="Unknown command";
            break;
        case ERR_NOT_FOUND:
            errstr="Not found";
            break;
        case ERR_INVALID_ARGUMENTS:
            errstr="Invalid arguments";
            break;
        case ERR_EXISTS:
            errstr="Data exists for key.";
            break;
        case ERR_TOO_LARGE:
            errstr="Too large.";
            break;
        case ERR_NOT_STORED:
            errstr="Not stored.";
            break;
        default:
            errstr="UNHANDLED ERROR";
            fprintf(stderr, "UNHANDLED ERROR:  %d\n", err);
    }
    if(settings.verbose > 0) {
        fprintf(stderr, "Writing an error:  %s\n", errstr);
    }
    add_bin_header(c, err, 0, strlen(errstr));
    add_iov(c, errstr, strlen(errstr));

    conn_set_state(c, conn_mwrite);
    if(swallow > 0) {
        c->sbytes=swallow;
        c->write_and_go = conn_swallow;
    } else {
        c->write_and_go = conn_bin_init;
    }
}

/* Form and send a response to a command over the binary protocol */
static void write_bin_response(conn *c, void *d, int hlen, int dlen) {
    add_bin_header(c, 0, hlen, dlen);
    if(dlen > 0) {
        add_iov(c, d, dlen);
    }
    conn_set_state(c, conn_mwrite);
    c->write_and_go = conn_bin_init;
}

/* Byte swap a 64-bit number */
static int64_t swap64(int64_t in) {
#ifdef ENDIAN_LITTLE
    /* Little endian, flip the bytes around until someone makes a faster/better
    * way to do this. */
    int64_t rv=0;
    int i=0;
     for(i=0; i<8; i++) {
        rv = (rv << 8) | (in & 0xff);
        in >>= 8;
     }
    return rv;
#else
    /* big-endian machines don't need byte swapping */
    return in;
#endif
}

static void complete_incr_bin(conn *c) {
    item *it;
    int64_t delta;
    uint64_t initial;
    int32_t exptime;
    char *key;
    size_t nkey;
    int i;
    uint64_t *responseBuf = (uint64_t*) c->wbuf + BIN_INCR_HDR_LEN;

    assert(c != NULL);

    key=c->rbuf + BIN_INCR_HDR_LEN;
    nkey=c->keylen;
    key[nkey]=0x00;

    delta = swap64(*((int64_t*)(c->rbuf)));
    initial = (uint64_t)swap64(*((int64_t*)(c->rbuf + 8)));
    exptime = ntohl(*((int*)(c->rbuf + 16)));

    if(settings.verbose) {
        fprintf(stderr, "incr ");
        for(i=0; i<nkey; i++) {
            fprintf(stderr, "%c", key[i]);
        }
        fprintf(stderr, " %lld, %llu, %d\n", delta, initial, exptime);
    }

    /* XXX:  Not sure what to do with these yet
    if (settings.managed) {
        int bucket = c->bucket;
        if (bucket == -1) {
            out_string(c, "CLIENT_ERROR no BG data in managed mode");
            return;
        }
        c->bucket = -1;
        if (buckets[bucket] != c->gen) {
            out_string(c, "ERROR_NOT_OWNER");
            return;
        }
    }
    */

    it = item_get(key, nkey);
    if (it) {
        /* Weird magic in add_delta forces me to pad here */
        char tmpbuf[INCR_MAX_STORAGE_LEN];
        uint64_t l=0;
        memset(tmpbuf, ' ', INCR_MAX_STORAGE_LEN);
        tmpbuf[INCR_MAX_STORAGE_LEN]=0x00;
        add_delta(it, c->cmd == CMD_INCR, delta, tmpbuf);
        *responseBuf=swap64(strtoull(tmpbuf, NULL, 10));

        write_bin_response(c, responseBuf, BIN_INCR_HDR_LEN, INCR_RES_LEN);
        item_remove(it);         /* release our reference */
    } else {
        if(exptime >= 0) {
            /* Save some room for the response */
            assert(c->wsize > BIN_INCR_HDR_LEN + BIN_DEL_HDR_LEN);
            *responseBuf=swap64(initial);
            it = item_alloc(key, nkey, 0, realtime(exptime),
                INCR_MAX_STORAGE_LEN);
            snprintf(ITEM_data(it), INCR_MAX_STORAGE_LEN, "%llu", initial);

            if(store_item(it, NREAD_SET)) {
                write_bin_response(c, responseBuf, BIN_INCR_HDR_LEN,
                    INCR_RES_LEN);
            } else {
                write_bin_error(c, ERR_NOT_STORED, 0);
            }
            item_remove(it);         /* release our reference */
        } else {
            write_bin_error(c, ERR_NOT_FOUND, 0);
        }
    }
}

static void complete_update_bin(conn *c) {
    int eno=-1, ret=0;
    assert(c != NULL);

    item *it = c->item;

    STATS_LOCK();
    stats.set_cmds++;
    STATS_UNLOCK();

    /* We don't actually receive the trailing two characters in the bin
     * protocol, so we're going to just set them here */
    *(ITEM_data(it) + it->nbytes - 2) = '\r';
    *(ITEM_data(it) + it->nbytes - 1) = '\n';

    switch (store_item(it, c->item_comm)) {
        case 1:
            /* Stored */
            write_bin_response(c, NULL, BIN_SET_HDR_LEN, 0);
            break;
        case 2:
            write_bin_error(c, ERR_EXISTS, 0);
            break;
        case 3:
            write_bin_error(c, ERR_NOT_FOUND, 0);
            break;
        default:
            if(c->item_comm == NREAD_ADD) {
                eno=ERR_EXISTS;
            } else if(c->item_comm == NREAD_REPLACE) {
                eno=ERR_NOT_FOUND;
            } else {
                eno=ERR_NOT_STORED;
            }
            write_bin_error(c, eno, 0);
    }

    item_remove(c->item);       /* release the c->item reference */
    c->item = 0;
}

static void process_bin_get(conn *c) {
    item *it;

    it = item_get(c->rbuf, c->keylen);
    if (it) {
        int *flags;
        uint64_t* identifier;

        assert(c->rsize >= MIN_BIN_PKT_LENGTH + 4);

        /* This is a bit of magic.  I'm using wbuf as the header, so I'll place
        this is int in far enough to cover the header */
        flags=(int*)(c->wbuf + MIN_BIN_PKT_LENGTH);
        *flags=htonl(strtoul(ITEM_suffix(it), NULL, 10));

        /* the length has two unnecessary bytes, and then we write four more */
        add_bin_header(c, 0, GET_RES_HDR_LEN, it->nbytes - 2 + GET_RES_HDR_LEN);
        /* Flags */
        add_iov(c, flags, 4);
        identifier=(uint64_t*)(c->wbuf + MIN_BIN_PKT_LENGTH + 4);
        *identifier=swap64((uint32_t)it->cas_id);
        add_iov(c, identifier, 8);
        /* bytes minus the CRLF */
        add_iov(c, ITEM_data(it), it->nbytes - 2);
        conn_set_state(c, conn_mwrite);
    } else {
        if(c->cmd == CMD_GETQ) {
            conn_set_state(c, conn_bin_init);
        } else {
            write_bin_error(c, ERR_NOT_FOUND, 0);
        }
    }
}

static void bin_read_key(conn *c, int next_substate, int extra) {
    assert(c);
    c->substate = next_substate;
    c->rlbytes = c->keylen + extra;
    assert(c->rsize >= c->rlbytes);
    c->ritem = c->rbuf;
    conn_set_state(c, conn_nread);
}

static void dispatch_bin_command(conn *c) {
    time_t exptime = 0;
    switch(c->cmd) {
        case CMD_VERSION:
            write_bin_response(c, VERSION, 0, strlen(VERSION));
            break;
        case CMD_FLUSH:
            set_current_time();

            settings.oldest_live = current_time - 1;
            item_flush_expired();
            write_bin_response(c, NULL, 0, 0);
            break;
        case CMD_NOOP:
            write_bin_response(c, NULL, 0, 0);
            break;
        case CMD_SET:
            /* Fallthrough */
        case CMD_ADD:
            /* Fallthrough */
        case CMD_REPLACE:
            bin_read_key(c, bin_reading_set_header, BIN_SET_HDR_LEN);
            break;
        case CMD_GETQ:
        case CMD_GET:
            bin_read_key(c, bin_reading_get_key, 0);
            break;
        case CMD_DELETE:
            bin_read_key(c, bin_reading_del_header, BIN_DEL_HDR_LEN);
            break;
        case CMD_INCR:
        case CMD_DECR:
            bin_read_key(c, bin_reading_incr_header, BIN_INCR_HDR_LEN);
            break;
        default:
            write_bin_error(c, ERR_UNKNOWN_CMD, c->bin_header[2]);
    }
}

static void process_bin_update(conn *c) {
    char *key;
    int nkey;
    int vlen;
    int flags;
    int exptime;
    item *it;
    int comm;
    int hdrlen=BIN_SET_HDR_LEN;

    assert(c != NULL);

    key=c->rbuf + hdrlen;
    nkey=c->keylen;
    key[nkey]=0x00;

    flags = ntohl(*((int*)(c->rbuf)));
    exptime = ntohl(*((int*)(c->rbuf + 4)));
    vlen = c->bin_header[2] - (nkey + hdrlen);

    if(settings.verbose) {
        fprintf(stderr, "Value len is %d\n", vlen);
    }

    if (settings.detail_enabled) {
        stats_prefix_record_set(key);
    }

    /* Not sure what to do with this.
    if (settings.managed) {
        int bucket = c->bucket;
        if (bucket == -1) {
            out_string(c, "CLIENT_ERROR no BG data in managed mode");
            return;
        }
        c->bucket = -1;
        if (buckets[bucket] != c->gen) {
            out_string(c, "ERROR_NOT_OWNER");
            return;
        }
    }
    */

    it = item_alloc(key, nkey, flags, realtime(exptime), vlen+2);

    if (it == 0) {
        if (! item_size_ok(nkey, flags, vlen + 2)) {
            write_bin_error(c, ERR_TOO_LARGE, vlen);
        } else {
            write_bin_error(c, ERR_OUT_OF_MEMORY, vlen);
        }
        /* swallow the data line */
        c->write_and_go = conn_swallow;
        return;
    }

    it->cas_id = (uint64_t)swap64(*((int64_t*)(c->rbuf + 8)));

    switch(c->cmd) {
        case CMD_ADD:
            c->item_comm = NREAD_ADD;
            break;
        case CMD_SET:
            c->item_comm = NREAD_SET;
            break;
        case CMD_REPLACE:
            c->item_comm = NREAD_REPLACE;
            break;
        default:
            assert(0);
    }

    if(it->cas_id != 0) {
        c->item_comm = NREAD_CAS;
    }

    c->item = it;
    c->ritem = ITEM_data(it);
    c->rlbytes = vlen;
    conn_set_state(c, conn_nread);
    c->substate = bin_read_set_value;
}

static void process_bin_delete(conn *c) {
    char *key;
    size_t nkey;
    item *it;
    time_t exptime = 0;

    assert(c != NULL);

    /* XXX:  I don't know what to do with this yet
    if (settings.managed) {
        int bucket = c->bucket;
        if (bucket == -1) {
            out_string(c, "CLIENT_ERROR no BG data in managed mode");
            return;
        }
        c->bucket = -1;
        if (buckets[bucket] != c->gen) {
            out_string(c, "ERROR_NOT_OWNER");
            return;
        }
    }
    */

    exptime = ntohl(*((int*)(c->rbuf)));
    key = c->rbuf + 4;
    nkey = c->keylen;
    key[nkey]=0x00;

    if(settings.verbose) {
        fprintf(stderr, "Deleting %s with a timeout of %d\n", key, exptime);
    }

    if (settings.detail_enabled) {
        stats_prefix_record_delete(key);
    }

    it = item_get(key, nkey);
    if (it) {
        if (exptime == 0) {
            item_unlink(it);
            item_remove(it);      /* release our reference */
            write_bin_response(c, NULL, 0, 0);
        } else {
            /* XXX:  This is really lame, but defer_delete returns a string */
            char *res=defer_delete(it, exptime);
            if(res[0] == 'D') {
                write_bin_response(c, NULL, 0, 0);
            } else {
                write_bin_error(c, ERR_OUT_OF_MEMORY, 0);
            }
        }
    } else {
        write_bin_error(c, ERR_NOT_FOUND, 0);
    }
}

static void complete_nread_binary(conn *c) {
    assert(c != NULL);

    if(c->cmd < 0) {
        /* No command defined.  Figure out what they're trying to say. */
        int i=0;
        /* I did a bit of hard-coding around the packet sizes */
        assert(BIN_PKT_HDR_WORDS == 3);
        for(i=0; i<BIN_PKT_HDR_WORDS; i++) {
            c->bin_header[i] = ntohl(c->bin_header[i]);
        }
        if(settings.verbose) {
            fprintf(stderr, "Read binary protocol data:  %08x %08x %08x %08x\n",
                c->bin_header[0], c->bin_header[1], c->bin_header[2],
                c->bin_header[3]);
        }
        if((c->bin_header[0] >> 24) != BIN_REQ_MAGIC) {
            if(settings.verbose) {
                fprintf(stderr, "Invalid magic:  %x\n", c->bin_header[0] >> 24);
            }
            conn_set_state(c, conn_closing);
            return;
        }

        c->msgcurr = 0;
        c->msgused = 0;
        c->iovused = 0;
        if (add_msghdr(c) != 0) {
            out_string(c, "SERVER_ERROR out of memory");
            return;
        }

        c->cmd = (c->bin_header[0] >> 16) & 0xff;
        c->keylen = c->bin_header[0] & 0xffff;
        c->opaque = c->bin_header[3];
        if(settings.verbose > 1) {
            fprintf(stderr,
                "Command: %d, opaque=%08x, keylen=%d, total_len=%d\n", c->cmd,
                c->opaque, c->keylen, c->bin_header[2]);
        }
        dispatch_bin_command(c);
    } else {
        switch(c->substate) {
            case bin_reading_set_header:
                process_bin_update(c);
                break;
            case bin_read_set_value:
                complete_update_bin(c);
                break;
            case bin_reading_get_key:
                process_bin_get(c);
                break;
            case bin_reading_del_header:
                process_bin_delete(c);
                break;
            case bin_reading_incr_header:
                complete_incr_bin(c);
                break;
            default:
                fprintf(stderr, "Not handling substate %d\n", c->substate);
                assert(0);
        }
    }
}

static void complete_nread(conn *c) {
    assert(c != NULL);

    if(c->protocol == ascii_prot) {
        complete_nread_ascii(c);
    } else if(c->protocol == binary_prot) {
        complete_nread_binary(c);
    } else {
        assert(0); /* XXX:  Invalid case.  Should probably do more here. */
    }
}

/*
 * Stores an item in the cache according to the semantics of one of the set
 * commands. In threaded mode, this is protected by the cache lock.
 *
 * Returns true if the item was stored.
 */
int do_store_item(item *it, int comm) {
    char *key = ITEM_key(it);
    bool delete_locked = false;
    item *old_it = do_item_get_notedeleted(key, it->nkey, &delete_locked);
    int stored = 0;

    item *new_it = NULL;
    int flags;

    if (old_it != NULL && comm == NREAD_ADD) {
        /* add only adds a nonexistent item, but promote to head of LRU */
        do_item_update(old_it);
    } else if (!old_it && (comm == NREAD_REPLACE
        || comm == NREAD_APPEND || comm == NREAD_PREPEND))
    {
        /* replace only replaces an existing value; don't store */
    } else if (delete_locked && (comm == NREAD_REPLACE || comm == NREAD_ADD
        || comm == NREAD_APPEND || comm == NREAD_PREPEND))
    {
        /* replace and add can't override delete locks; don't store */
    } else if (comm == NREAD_CAS) {
        /* validate cas operation */
        if (delete_locked)
            old_it = do_item_get_nocheck(key, it->nkey);

        if(old_it == NULL) {
          // LRU expired
          stored = 3;
        }
        else if(it->cas_id == old_it->cas_id) {
          // cas validates
          do_item_replace(old_it, it);
          stored = 1;
        } else {
          if(settings.verbose > 1) {
            fprintf(stderr, "CAS:  failure: expected %llu, got %llu\n",
                old_it->cas_id, it->cas_id);
          }
          stored = 2;
        }
    } else {
        /*
         * Append - combine new and old record into single one. Here it's
         * atomic and thread-safe.
         */

        if (comm == NREAD_APPEND || comm == NREAD_PREPEND) {

            /* we have it and old_it here - alloc memory to hold both */
            /* flags was already lost - so recover them from ITEM_suffix(it) */

            flags = (int) strtol(ITEM_suffix(old_it), (char **) NULL, 10);

            new_it = do_item_alloc(key, it->nkey, flags, old_it->exptime, it->nbytes + old_it->nbytes - 2 /* CRLF */);

            if (new_it == NULL) {
                /* SERVER_ERROR out of memory */
                return 0;
            }

            /* copy data from it and old_it to new_it */

            if (comm == NREAD_APPEND) {
                memcpy(ITEM_data(new_it), ITEM_data(old_it), old_it->nbytes);
                memcpy(ITEM_data(new_it) + old_it->nbytes - 2 /* CRLF */, ITEM_data(it), it->nbytes);
            } else {
                /* NREAD_PREPEND */
                memcpy(ITEM_data(new_it), ITEM_data(it), it->nbytes);
                memcpy(ITEM_data(new_it) + it->nbytes - 2 /* CRLF */, ITEM_data(old_it), old_it->nbytes);
            }

            it = new_it;
        }

        /* "set" commands can override the delete lock
           window... in which case we have to find the old hidden item
           that's in the namespace/LRU but wasn't returned by
           item_get.... because we need to replace it */
        if (delete_locked)
            old_it = do_item_get_nocheck(key, it->nkey);

        if (old_it != NULL)
            do_item_replace(old_it, it);
        else
            do_item_link(it);

        stored = 1;
    }

    if (old_it != NULL)
        do_item_remove(old_it);         /* release our reference */
    if (new_it != NULL)
        do_item_remove(new_it);

    return stored;
}

typedef struct token_s {
    char *value;
    size_t length;
} token_t;

#define COMMAND_TOKEN 0
#define SUBCOMMAND_TOKEN 1
#define KEY_TOKEN 1
#define KEY_MAX_LENGTH 250

#define MAX_TOKENS 8

/*
 * Tokenize the command string by replacing whitespace with '\0' and update
 * the token array tokens with pointer to start of each token and length.
 * Returns total number of tokens.  The last valid token is the terminal
 * token (value points to the first unprocessed character of the string and
 * length zero).
 *
 * Usage example:
 *
 *  while(tokenize_command(command, ncommand, tokens, max_tokens) > 0) {
 *      for(int ix = 0; tokens[ix].length != 0; ix++) {
 *          ...
 *      }
 *      ncommand = tokens[ix].value - command;
 *      command  = tokens[ix].value;
 *   }
 */
static size_t tokenize_command(char *command, token_t *tokens, const size_t max_tokens) {
    char *s, *e;
    size_t ntokens = 0;

    assert(command != NULL && tokens != NULL && max_tokens > 1);

    for (s = e = command; ntokens < max_tokens - 1; ++e) {
        if (*e == ' ') {
            if (s != e) {
                tokens[ntokens].value = s;
                tokens[ntokens].length = e - s;
                ntokens++;
                *e = '\0';
            }
            s = e + 1;
        }
        else if (*e == '\0') {
            if (s != e) {
                tokens[ntokens].value = s;
                tokens[ntokens].length = e - s;
                ntokens++;
            }

            break; /* string end */
        }
    }

    /*
     * If we scanned the whole string, the terminal value pointer is null,
     * otherwise it is the first unprocessed character.
     */
    tokens[ntokens].value =  *e == '\0' ? NULL : e;
    tokens[ntokens].length = 0;
    ntokens++;

    return ntokens;
}

/* set up a connection to write a buffer then free it, used for stats */
static void write_and_free(conn *c, char *buf, int bytes) {
    if (buf) {
        c->write_and_free = buf;
        c->wcurr = buf;
        c->wbytes = bytes;
        conn_set_state(c, conn_write);
        c->write_and_go = get_init_state(c);
    } else {
        out_string(c, "SERVER_ERROR out of memory");
    }
}

static inline void set_noreply_maybe(conn *c, token_t *tokens, size_t ntokens)
{
    int noreply_index = ntokens - 2;

    /*
      NOTE: this function is not the first place where we are going to
      send the reply.  We could send it instead from process_command()
      if the request line has wrong number of tokens.  However parsing
      malformed line for "noreply" option is not reliable anyway, so
      it can't be helped.
    */
    if (tokens[noreply_index].value
        && strcmp(tokens[noreply_index].value, "noreply") == 0) {
        c->noreply = true;
    }
}

inline static void process_stats_detail(conn *c, const char *command) {
    assert(c != NULL);

    if (strcmp(command, "on") == 0) {
        settings.detail_enabled = 1;
        out_string(c, "OK");
    }
    else if (strcmp(command, "off") == 0) {
        settings.detail_enabled = 0;
        out_string(c, "OK");
    }
    else if (strcmp(command, "dump") == 0) {
        int len;
        char *stats = stats_prefix_dump(&len);
        write_and_free(c, stats, len);
    }
    else {
        out_string(c, "CLIENT_ERROR usage: stats detail on|off|dump");
    }
}

static void process_stat(conn *c, token_t *tokens, const size_t ntokens) {
    rel_time_t now = current_time;
    char *command;
    char *subcommand;

    assert(c != NULL);

    if(ntokens < 2) {
        out_string(c, "CLIENT_ERROR bad command line");
        return;
    }

    command = tokens[COMMAND_TOKEN].value;

    if (ntokens == 2 && strcmp(command, "stats") == 0) {
        char temp[1024];
        pid_t pid = getpid();
        char *pos = temp;

#ifndef WIN32
        struct rusage usage;
        getrusage(RUSAGE_SELF, &usage);
#endif /* !WIN32 */

        STATS_LOCK();
        pos += sprintf(pos, "STAT pid %u\r\n", pid);
        pos += sprintf(pos, "STAT uptime %u\r\n", now);
        pos += sprintf(pos, "STAT time %ld\r\n", now + stats.started);
        pos += sprintf(pos, "STAT version " VERSION "\r\n");
        pos += sprintf(pos, "STAT pointer_size %d\r\n", 8 * sizeof(void *));
#ifndef WIN32
        pos += sprintf(pos, "STAT rusage_user %ld.%06ld\r\n", usage.ru_utime.tv_sec, usage.ru_utime.tv_usec);
        pos += sprintf(pos, "STAT rusage_system %ld.%06ld\r\n", usage.ru_stime.tv_sec, usage.ru_stime.tv_usec);
#endif /* !WIN32 */
        pos += sprintf(pos, "STAT curr_items %u\r\n", stats.curr_items);
        pos += sprintf(pos, "STAT total_items %u\r\n", stats.total_items);
        pos += sprintf(pos, "STAT bytes %llu\r\n", stats.curr_bytes);
        pos += sprintf(pos, "STAT curr_connections %u\r\n", stats.curr_conns - 1); /* ignore listening conn */
        pos += sprintf(pos, "STAT total_connections %u\r\n", stats.total_conns);
        pos += sprintf(pos, "STAT connection_structures %u\r\n", stats.conn_structs);
        pos += sprintf(pos, "STAT cmd_get %llu\r\n", stats.get_cmds);
        pos += sprintf(pos, "STAT cmd_set %llu\r\n", stats.set_cmds);
        pos += sprintf(pos, "STAT get_hits %llu\r\n", stats.get_hits);
        pos += sprintf(pos, "STAT get_misses %llu\r\n", stats.get_misses);
        pos += sprintf(pos, "STAT evictions %llu\r\n", stats.evictions);
        pos += sprintf(pos, "STAT bytes_read %llu\r\n", stats.bytes_read);
        pos += sprintf(pos, "STAT bytes_written %llu\r\n", stats.bytes_written);
        pos += sprintf(pos, "STAT limit_maxbytes %llu\r\n", (uint64_t) settings.maxbytes);
        pos += sprintf(pos, "STAT threads %u\r\n", settings.num_threads);
        pos += sprintf(pos, "END");
        STATS_UNLOCK();
        out_string(c, temp);
        return;
    }

    subcommand = tokens[SUBCOMMAND_TOKEN].value;

    if (strcmp(subcommand, "reset") == 0) {
        stats_reset();
        out_string(c, "RESET");
        return;
    }

#ifdef HAVE_MALLOC_H
#ifdef HAVE_STRUCT_MALLINFO
    if (strcmp(subcommand, "malloc") == 0) {
        char temp[512];
        struct mallinfo info;
        char *pos = temp;

        info = mallinfo();
        pos += sprintf(pos, "STAT arena_size %d\r\n", info.arena);
        pos += sprintf(pos, "STAT free_chunks %d\r\n", info.ordblks);
        pos += sprintf(pos, "STAT fastbin_blocks %d\r\n", info.smblks);
        pos += sprintf(pos, "STAT mmapped_regions %d\r\n", info.hblks);
        pos += sprintf(pos, "STAT mmapped_space %d\r\n", info.hblkhd);
        pos += sprintf(pos, "STAT max_total_alloc %d\r\n", info.usmblks);
        pos += sprintf(pos, "STAT fastbin_space %d\r\n", info.fsmblks);
        pos += sprintf(pos, "STAT total_alloc %d\r\n", info.uordblks);
        pos += sprintf(pos, "STAT total_free %d\r\n", info.fordblks);
        pos += sprintf(pos, "STAT releasable_space %d\r\nEND", info.keepcost);
        out_string(c, temp);
        return;
    }
#endif /* HAVE_STRUCT_MALLINFO */
#endif /* HAVE_MALLOC_H */

#if !defined(WIN32) || !defined(__APPLE__)
    if (strcmp(subcommand, "maps") == 0) {
        char *wbuf;
        int wsize = 8192; /* should be enough */
        int fd;
        int res;

        if ((wbuf = (char *)malloc(wsize)) == NULL) {
            out_string(c, "SERVER_ERROR out of memory");
            return;
        }

        fd = open("/proc/self/maps", O_RDONLY);
        if (fd == -1) {
            out_string(c, "SERVER_ERROR cannot open the maps file");
            free(wbuf);
            return;
        }

        res = read(fd, wbuf, wsize - 6);  /* 6 = END\r\n\0 */
        if (res == wsize - 6) {
            out_string(c, "SERVER_ERROR buffer overflow");
            free(wbuf); close(fd);
            return;
        }
        if (res == 0 || res == -1) {
            out_string(c, "SERVER_ERROR can't read the maps file");
            free(wbuf); close(fd);
            return;
        }
        memcpy(wbuf + res, "END\r\n", 5);
        write_and_free(c, wbuf, res + 5);
        close(fd);
        return;
    }
#endif

    if (strcmp(subcommand, "cachedump") == 0) {

        char *buf;
        unsigned int bytes, id, limit = 0;

        if(ntokens < 5) {
            out_string(c, "CLIENT_ERROR bad command line");
            return;
        }

        id = strtoul(tokens[2].value, NULL, 10);
        limit = strtoul(tokens[3].value, NULL, 10);

        if(errno == ERANGE) {
            out_string(c, "CLIENT_ERROR bad command line format");
            return;
        }

        buf = item_cachedump(id, limit, &bytes);
        write_and_free(c, buf, bytes);
        return;
    }

    if (strcmp(subcommand, "slabs") == 0) {
        int bytes = 0;
        char *buf = slabs_stats(&bytes);
        write_and_free(c, buf, bytes);
        return;
    }

    if (strcmp(subcommand, "items") == 0) {
        int bytes = 0;
        char *buf = item_stats(&bytes);
        write_and_free(c, buf, bytes);
        return;
    }

    if (strcmp(subcommand, "detail") == 0) {
        if (ntokens < 4)
            process_stats_detail(c, "");  /* outputs the error message */
        else
            process_stats_detail(c, tokens[2].value);
        return;
    }

    if (strcmp(subcommand, "sizes") == 0) {
        int bytes = 0;
        char *buf = item_stats_sizes(&bytes);
        write_and_free(c, buf, bytes);
        return;
    }

    out_string(c, "ERROR");
}

/* ntokens is overwritten here... shrug.. */
static inline void process_get_command(conn *c, token_t *tokens, size_t ntokens, bool return_cas) {
    char *key;
    size_t nkey;
    int i = 0;
    item *it;
    token_t *key_token = &tokens[KEY_TOKEN];
    char *suffix;
    int stats_get_cmds   = 0;
    int stats_get_hits   = 0;
    int stats_get_misses = 0;
    assert(c != NULL);

    if (settings.managed) {
        int bucket = c->bucket;
        if (bucket == -1) {
            out_string(c, "CLIENT_ERROR no BG data in managed mode");
            return;
        }
        c->bucket = -1;
        if (buckets[bucket] != c->gen) {
            out_string(c, "ERROR_NOT_OWNER");
            return;
        }
    }

    do {
        while(key_token->length != 0) {

            key = key_token->value;
            nkey = key_token->length;

            if(nkey > KEY_MAX_LENGTH) {
                STATS_LOCK();
                stats.get_cmds   += stats_get_cmds;
                stats.get_hits   += stats_get_hits;
                stats.get_misses += stats_get_misses;
                STATS_UNLOCK();
                out_string(c, "CLIENT_ERROR bad command line format");
                return;
            }

            stats_get_cmds++;
            it = item_get(key, nkey);
            if (settings.detail_enabled) {
                stats_prefix_record_get(key, NULL != it);
            }
            if (it) {
                if (i >= c->isize) {
                    item **new_list = realloc(c->ilist, sizeof(item *) * c->isize * 2);
                    if (new_list) {
                        c->isize *= 2;
                        c->ilist = new_list;
                    } else break;
                }

                /*
                 * Construct the response. Each hit adds three elements to the
                 * outgoing data list:
                 *   "VALUE "
                 *   key
                 *   " " + flags + " " + data length + "\r\n" + data (with \r\n)
                 */

                if(return_cas == true)
                {
                  /* Goofy mid-flight realloc. */
                  if (i >= c->suffixsize) {
                    char **new_suffix_list = realloc(c->suffixlist,
                                           sizeof(char *) * c->suffixsize * 2);
                    if (new_suffix_list) {
                      c->suffixsize *= 2;
                      c->suffixlist  = new_suffix_list;
                    } else break;
                  }

                  suffix = suffix_from_freelist();
                  if (suffix == NULL) {
                    STATS_LOCK();
                    stats.get_cmds   += stats_get_cmds;
                    stats.get_hits   += stats_get_hits;
                    stats.get_misses += stats_get_misses;
                    STATS_UNLOCK();
                    out_string(c, "SERVER_ERROR out of memory");
                    return;
                  }
                  *(c->suffixlist + i) = suffix;
                  sprintf(suffix, " %llu\r\n", it->cas_id);
                  if (add_iov(c, "VALUE ", 6) != 0 ||
                      add_iov(c, ITEM_key(it), it->nkey) != 0 ||
                      add_iov(c, ITEM_suffix(it), it->nsuffix - 2) != 0 ||
                      add_iov(c, suffix, strlen(suffix)) != 0 ||
                      add_iov(c, ITEM_data(it), it->nbytes) != 0)
                      {
                          break;
                      }
                }
                else
                {
                  if (add_iov(c, "VALUE ", 6) != 0 ||
                      add_iov(c, ITEM_key(it), it->nkey) != 0 ||
                      add_iov(c, ITEM_suffix(it), it->nsuffix + it->nbytes) != 0)
                      {
                          break;
                      }
                }


                if (settings.verbose > 1)
                    fprintf(stderr, ">%d sending key %s\n", c->sfd, ITEM_key(it));

                /* item_get() has incremented it->refcount for us */
                stats_get_hits++;
                item_update(it);
                *(c->ilist + i) = it;
                i++;

            } else {
                stats_get_misses++;
            }

            key_token++;
        }

        /*
         * If the command string hasn't been fully processed, get the next set
         * of tokens.
         */
        if(key_token->value != NULL) {
            ntokens = tokenize_command(key_token->value, tokens, MAX_TOKENS);
            key_token = tokens;
        }

    } while(key_token->value != NULL);

    c->icurr = c->ilist;
    c->ileft = i;
    if (return_cas) {
        c->suffixcurr = c->suffixlist;
        c->suffixleft = i;
    }

    if (settings.verbose > 1)
        fprintf(stderr, ">%d END\n", c->sfd);

    /*
        If the loop was terminated because of out-of-memory, it is not
        reliable to add END\r\n to the buffer, because it might not end
        in \r\n. So we send SERVER_ERROR instead.
    */
    if (key_token->value != NULL || add_iov(c, "END\r\n", 5) != 0
        || (IS_UDP(c->protocol) && build_udp_headers(c) != 0)) {
        out_string(c, "SERVER_ERROR out of memory");
    }
    else {
        conn_set_state(c, conn_mwrite);
        c->msgcurr = 0;
    }

    STATS_LOCK();
    stats.get_cmds   += stats_get_cmds;
    stats.get_hits   += stats_get_hits;
    stats.get_misses += stats_get_misses;
    STATS_UNLOCK();

    return;
}

static void process_update_command(conn *c, token_t *tokens, const size_t ntokens, int comm, bool handle_cas) {
    char *key;
    size_t nkey;
    int flags;
    time_t exptime;
    int vlen, old_vlen;
    uint64_t req_cas_id;
    item *it, *old_it;

    assert(c != NULL);

    set_noreply_maybe(c, tokens, ntokens);

    if (tokens[KEY_TOKEN].length > KEY_MAX_LENGTH) {
        out_string(c, "CLIENT_ERROR bad command line format");
        return;
    }

    key = tokens[KEY_TOKEN].value;
    nkey = tokens[KEY_TOKEN].length;

    flags = strtoul(tokens[2].value, NULL, 10);
    exptime = strtol(tokens[3].value, NULL, 10);
    vlen = strtol(tokens[4].value, NULL, 10);

    // does cas value exist?
    if(handle_cas)
    {
      req_cas_id = strtoull(tokens[5].value, NULL, 10);
    }

    if(errno == ERANGE || ((flags == 0 || exptime == 0) && errno == EINVAL)) {
        out_string(c, "CLIENT_ERROR bad command line format");
        return;
    }

    if (settings.detail_enabled) {
        stats_prefix_record_set(key);
    }

    if (settings.managed) {
        int bucket = c->bucket;
        if (bucket == -1) {
            out_string(c, "CLIENT_ERROR no BG data in managed mode");
            return;
        }
        c->bucket = -1;
        if (buckets[bucket] != c->gen) {
            out_string(c, "ERROR_NOT_OWNER");
            return;
        }
    }

    it = item_alloc(key, nkey, flags, realtime(exptime), vlen+2);

    if (it == 0) {
        if (! item_size_ok(nkey, flags, vlen + 2))
            out_string(c, "SERVER_ERROR object too large for cache");
        else
            out_string(c, "SERVER_ERROR out of memory");
        /* swallow the data line */
        c->write_and_go = conn_swallow;
        c->sbytes = vlen + 2;
        return;
    }
    if(handle_cas)
      it->cas_id = req_cas_id;

    c->item = it;
    c->ritem = ITEM_data(it);
    c->rlbytes = it->nbytes;
    c->item_comm = comm;
    conn_set_state(c, conn_nread);
}

static void process_arithmetic_command(conn *c, token_t *tokens, const size_t ntokens, const bool incr) {
    char temp[sizeof("18446744073709551615")];
    item *it;
    int64_t delta;
    char *key;
    size_t nkey;

    assert(c != NULL);

    set_noreply_maybe(c, tokens, ntokens);

    if(tokens[KEY_TOKEN].length > KEY_MAX_LENGTH) {
        out_string(c, "CLIENT_ERROR bad command line format");
        return;
    }

    key = tokens[KEY_TOKEN].value;
    nkey = tokens[KEY_TOKEN].length;

    if (settings.managed) {
        int bucket = c->bucket;
        if (bucket == -1) {
            out_string(c, "CLIENT_ERROR no BG data in managed mode");
            return;
        }
        c->bucket = -1;
        if (buckets[bucket] != c->gen) {
            out_string(c, "ERROR_NOT_OWNER");
            return;
        }
    }

    delta = strtoll(tokens[2].value, NULL, 10);

    if(errno == ERANGE) {
        out_string(c, "CLIENT_ERROR bad command line format");
        return;
    }

    it = item_get(key, nkey);
    if (!it) {
        out_string(c, "NOT_FOUND");
        return;
    }

    out_string(c, add_delta(it, incr, delta, temp));
    item_remove(it);         /* release our reference */
}

/*
 * adds a delta value to a numeric item.
 *
 * it    item to adjust
 * incr  true to increment value, false to decrement
 * delta amount to adjust value by
 * buf   buffer for response string
 *
 * returns a response string to send back to the client.
 */
char *do_add_delta(item *it, const bool incr, const int64_t delta, char *buf) {
    char *ptr;
    int64_t value;
    int res;

    ptr = ITEM_data(it);
    while ((*ptr != '\0') && (*ptr < '0' && *ptr > '9')) ptr++;    // BUG: can't be true

    value = strtoull(ptr, NULL, 10);

    if(errno == ERANGE) {
        return "CLIENT_ERROR cannot increment or decrement non-numeric value";
    }

    if (incr)
        value += delta;
    else {
        value -= delta;
    }
    if(value < 0) {
        value=0;
    }
    sprintf(buf, "%llu", value);
    res = strlen(buf);
    if (res + 2 > it->nbytes) { /* need to realloc */
        item *new_it;
        new_it = do_item_alloc(ITEM_key(it), it->nkey, atoi(ITEM_suffix(it) + 1), it->exptime, res + 2 );
        if (new_it == 0) {
            return "SERVER_ERROR out of memory";
        }
        memcpy(ITEM_data(new_it), buf, res);
        memcpy(ITEM_data(new_it) + res, "\r\n", 3);
        do_item_replace(it, new_it);
        do_item_remove(new_it);       /* release our reference */
    } else { /* replace in-place */
        memcpy(ITEM_data(it), buf, res);
        memset(ITEM_data(it) + res, ' ', it->nbytes - res - 2);
    }

    return buf;
}

static void process_delete_command(conn *c, token_t *tokens, const size_t ntokens) {
    char *key;
    size_t nkey;
    item *it;
    time_t exptime = 0;

    assert(c != NULL);

    set_noreply_maybe(c, tokens, ntokens);

    if (settings.managed) {
        int bucket = c->bucket;
        if (bucket == -1) {
            out_string(c, "CLIENT_ERROR no BG data in managed mode");
            return;
        }
        c->bucket = -1;
        if (buckets[bucket] != c->gen) {
            out_string(c, "ERROR_NOT_OWNER");
            return;
        }
    }

    key = tokens[KEY_TOKEN].value;
    nkey = tokens[KEY_TOKEN].length;

    if(nkey > KEY_MAX_LENGTH) {
        out_string(c, "CLIENT_ERROR bad command line format");
        return;
    }

    if(ntokens == (c->noreply ? 5 : 4)) {
        exptime = strtol(tokens[2].value, NULL, 10);

        if(errno == ERANGE) {
            out_string(c, "CLIENT_ERROR bad command line format");
            return;
        }
    }

    if (settings.detail_enabled) {
        stats_prefix_record_delete(key);
    }

    it = item_get(key, nkey);
    if (it) {
        if (exptime == 0) {
            item_unlink(it);
            item_remove(it);      /* release our reference */
            out_string(c, "DELETED");
        } else {
            /* our reference will be transfered to the delete queue */
            out_string(c, defer_delete(it, exptime));
        }
    } else {
        out_string(c, "NOT_FOUND");
    }
}

/*
 * Adds an item to the deferred-delete list so it can be reaped later.
 *
 * Returns the result to send to the client.
 */
char *do_defer_delete(item *it, time_t exptime)
{
    if (delcurr >= deltotal) {
        item **new_delete = realloc(todelete, sizeof(item *) * deltotal * 2);
        if (new_delete) {
            todelete = new_delete;
            deltotal *= 2;
        } else {
            /*
             * can't delete it immediately, user wants a delay,
             * but we ran out of memory for the delete queue
             */
            item_remove(it);    /* release reference */
            return "SERVER_ERROR out of memory";
        }
    }

    /* use its expiration time as its deletion time now */
    it->exptime = realtime(exptime);
    it->it_flags |= ITEM_DELETED;
    todelete[delcurr++] = it;

    return "DELETED";
}

static void process_verbosity_command(conn *c, token_t *tokens, const size_t ntokens) {
    unsigned int level;

    assert(c != NULL);

    set_noreply_maybe(c, tokens, ntokens);

    level = strtoul(tokens[1].value, NULL, 10);
    settings.verbose = level > MAX_VERBOSITY_LEVEL ? MAX_VERBOSITY_LEVEL : level;
    out_string(c, "OK");
    return;
}

static void process_command(conn *c, char *command) {

    token_t tokens[MAX_TOKENS];
    size_t ntokens;
    int comm;

    assert(c != NULL);

    if (settings.verbose > 1)
        fprintf(stderr, "<%d %s\n", c->sfd, command);

    /*
     * for commands set/add/replace, we build an item and read the data
     * directly into it, then continue in nread_complete().
     */

    c->msgcurr = 0;
    c->msgused = 0;
    c->iovused = 0;
    if (add_msghdr(c) != 0) {
        out_string(c, "SERVER_ERROR out of memory");
        return;
    }

    ntokens = tokenize_command(command, tokens, MAX_TOKENS);
    if (ntokens >= 3 &&
        ((strcmp(tokens[COMMAND_TOKEN].value, "get") == 0) ||
         (strcmp(tokens[COMMAND_TOKEN].value, "bget") == 0))) {

        process_get_command(c, tokens, ntokens, false);

    } else if ((ntokens == 6 || ntokens == 7) &&
               ((strcmp(tokens[COMMAND_TOKEN].value, "add") == 0 && (comm = NREAD_ADD)) ||
                (strcmp(tokens[COMMAND_TOKEN].value, "set") == 0 && (comm = NREAD_SET)) ||
                (strcmp(tokens[COMMAND_TOKEN].value, "replace") == 0 && (comm = NREAD_REPLACE)) ||
                (strcmp(tokens[COMMAND_TOKEN].value, "prepend") == 0 && (comm = NREAD_PREPEND)) ||
                (strcmp(tokens[COMMAND_TOKEN].value, "append") == 0 && (comm = NREAD_APPEND)) )) {

        process_update_command(c, tokens, ntokens, comm, false);

    } else if ((ntokens == 7 || ntokens == 8) && (strcmp(tokens[COMMAND_TOKEN].value, "cas") == 0 && (comm = NREAD_CAS))) {

        process_update_command(c, tokens, ntokens, comm, true);

    } else if ((ntokens == 4 || ntokens == 5) && (strcmp(tokens[COMMAND_TOKEN].value, "incr") == 0)) {

        process_arithmetic_command(c, tokens, ntokens, 1);

    } else if (ntokens >= 3 && (strcmp(tokens[COMMAND_TOKEN].value, "gets") == 0)) {

        process_get_command(c, tokens, ntokens, true);

    } else if ((ntokens == 4 || ntokens == 5) && (strcmp(tokens[COMMAND_TOKEN].value, "decr") == 0)) {

        process_arithmetic_command(c, tokens, ntokens, 0);

    } else if (ntokens >= 3 && ntokens <= 5 && (strcmp(tokens[COMMAND_TOKEN].value, "delete") == 0)) {

        process_delete_command(c, tokens, ntokens);

    } else if (ntokens == 3 && strcmp(tokens[COMMAND_TOKEN].value, "own") == 0) {
        unsigned int bucket, gen;
        if (!settings.managed) {
            out_string(c, "CLIENT_ERROR not a managed instance");
            return;
        }

        if (sscanf(tokens[1].value, "%u:%u", &bucket,&gen) == 2) {
            if ((bucket < 0) || (bucket >= MAX_BUCKETS)) {
                out_string(c, "CLIENT_ERROR bucket number out of range");
                return;
            }
            buckets[bucket] = gen;
            out_string(c, "OWNED");
            return;
        } else {
            out_string(c, "CLIENT_ERROR bad format");
            return;
        }

    } else if (ntokens == 3 && (strcmp(tokens[COMMAND_TOKEN].value, "disown")) == 0) {

        int bucket;
        if (!settings.managed) {
            out_string(c, "CLIENT_ERROR not a managed instance");
            return;
        }
        if (sscanf(tokens[1].value, "%u", &bucket) == 1) {
            if ((bucket < 0) || (bucket >= MAX_BUCKETS)) {
                out_string(c, "CLIENT_ERROR bucket number out of range");
                return;
            }
            buckets[bucket] = 0;
            out_string(c, "DISOWNED");
            return;
        } else {
            out_string(c, "CLIENT_ERROR bad format");
            return;
        }

    } else if (ntokens == 3 && (strcmp(tokens[COMMAND_TOKEN].value, "bg")) == 0) {
        int bucket, gen;
        if (!settings.managed) {
            out_string(c, "CLIENT_ERROR not a managed instance");
            return;
        }
        if (sscanf(tokens[1].value, "%u:%u", &bucket, &gen) == 2) {
            /* we never write anything back, even if input's wrong */
            if ((bucket < 0) || (bucket >= MAX_BUCKETS) || (gen <= 0)) {
                /* do nothing, bad input */
            } else {
                c->bucket = bucket;
                c->gen = gen;
            }
            conn_set_init_state(c);
            return;
        } else {
            out_string(c, "CLIENT_ERROR bad format");
            return;
        }

    } else if (ntokens >= 2 && (strcmp(tokens[COMMAND_TOKEN].value, "stats") == 0)) {

        process_stat(c, tokens, ntokens);

    } else if (ntokens >= 2 && ntokens <= 4 && (strcmp(tokens[COMMAND_TOKEN].value, "flush_all") == 0)) {
        time_t exptime = 0;
        set_current_time();

        set_noreply_maybe(c, tokens, ntokens);

        if(ntokens == (c->noreply ? 3 : 2)) {
            settings.oldest_live = current_time - 1;
            item_flush_expired();
            out_string(c, "OK");
            return;
        }

        exptime = strtol(tokens[1].value, NULL, 10);
        if(errno == ERANGE) {
            out_string(c, "CLIENT_ERROR bad command line format");
            return;
        }

        /*
          If exptime is zero realtime() would return zero too, and
          realtime(exptime) - 1 would overflow to the max unsigned
          value.  So we process exptime == 0 the same way we do when
          no delay is given at all.
        */
        if (exptime > 0)
            settings.oldest_live = realtime(exptime) - 1;
        else /* exptime == 0 */
            settings.oldest_live = current_time - 1;
        item_flush_expired();
        out_string(c, "OK");
        return;

    } else if (ntokens == 2 && (strcmp(tokens[COMMAND_TOKEN].value, "version") == 0)) {

        out_string(c, "VERSION " VERSION);

    } else if (ntokens == 2 && (strcmp(tokens[COMMAND_TOKEN].value, "quit") == 0)) {

        conn_set_state(c, conn_closing);

    } else if (ntokens == 5 && (strcmp(tokens[COMMAND_TOKEN].value, "slabs") == 0 &&
                                strcmp(tokens[COMMAND_TOKEN + 1].value, "reassign") == 0)) {
#ifdef ALLOW_SLABS_REASSIGN

        int src, dst, rv;

        src = strtol(tokens[2].value, NULL, 10);
        dst  = strtol(tokens[3].value, NULL, 10);

        if(errno == ERANGE) {
            out_string(c, "CLIENT_ERROR bad command line format");
            return;
        }

        rv = slabs_reassign(src, dst);
        if (rv == 1) {
            out_string(c, "DONE");
            return;
        }
        if (rv == 0) {
            out_string(c, "CANT");
            return;
        }
        if (rv == -1) {
            out_string(c, "BUSY");
            return;
        }
#else
        out_string(c, "CLIENT_ERROR Slab reassignment not supported");
#endif
    } else if ((ntokens == 3 || ntokens == 4) && (strcmp(tokens[COMMAND_TOKEN].value, "verbosity") == 0)) {
        process_verbosity_command(c, tokens, ntokens);
    } else {
        out_string(c, "ERROR");
    }
    return;
}

/*
 * if we have a complete line in the buffer, process it.
 */
static int try_read_command(conn *c) {
    char *el, *cont;

    assert(c != NULL);
    assert(c->rcurr <= (c->rbuf + c->rsize));

    if (c->rbytes == 0)
        return 0;
    el = memchr(c->rcurr, '\n', c->rbytes);
    if (!el)
        return 0;
    cont = el + 1;
    if ((el - c->rcurr) > 1 && *(el - 1) == '\r') {
        el--;
    }
    *el = '\0';

    assert(cont <= (c->rcurr + c->rbytes));

    process_command(c, c->rcurr);

    c->rbytes -= (cont - c->rcurr);
    c->rcurr = cont;

    assert(c->rcurr <= (c->rbuf + c->rsize));

    return 1;
}

/*
 * read a UDP request.
 * return 0 if there's nothing to read.
 */
static int try_read_udp(conn *c) {
    int res;

    assert(c != NULL);

    c->request_addr_size = sizeof(c->request_addr);
    res = recvfrom(c->sfd, c->rbuf, c->rsize,
                   0, &c->request_addr, &c->request_addr_size);
    if (res > 8) {
        unsigned char *buf = (unsigned char *)c->rbuf;
        STATS_LOCK();
        stats.bytes_read += res;
        STATS_UNLOCK();

        /* Beginning of UDP packet is the request ID; save it. */
        c->request_id = buf[0] * 256 + buf[1];

        /* If this is a multi-packet request, drop it. */
        if (buf[4] != 0 || buf[5] != 1) {
            out_string(c, "SERVER_ERROR multi-packet request not supported");
            return 0;
        }

        /* Don't care about any of the rest of the header. */
        res -= 8;
        memmove(c->rbuf, c->rbuf + 8, res);

        c->rbytes += res;
        c->rcurr = c->rbuf;
        return 1;
    }
    return 0;
}

/*
 * read from network as much as we can, handle buffer overflow and connection
 * close.
 * before reading, move the remaining incomplete fragment of a command
 * (if any) to the beginning of the buffer.
 * return 0 if there's nothing to read on the first read.
 */
static int try_read_network(conn *c) {
    int gotdata = 0;
    int res;

    assert(c != NULL);

    if (c->rcurr != c->rbuf) {
        if (c->rbytes != 0) /* otherwise there's nothing to copy */
            memmove(c->rbuf, c->rcurr, c->rbytes);
        c->rcurr = c->rbuf;
    }

    while (1) {
        if (c->rbytes >= c->rsize) {
            char *new_rbuf = realloc(c->rbuf, c->rsize * 2);
            if (!new_rbuf) {
                if (settings.verbose > 0)
                    fprintf(stderr, "Couldn't realloc input buffer\n");
                c->rbytes = 0; /* ignore what we read */
                out_string(c, "SERVER_ERROR out of memory");
                c->write_and_go = conn_closing;
                return 1;
            }
            c->rcurr = c->rbuf = new_rbuf;
            c->rsize *= 2;
        }

<<<<<<< HEAD
        res = read(c->sfd, c->rbuf + c->rbytes, c->rsize - c->rbytes);
=======
        /* unix socket mode doesn't need this, so zeroed out.  but why
         * is this done for every command?  presumably for UDP
         * mode.  */
        if (!settings.socketpath) {
            c->request_addr_size = sizeof(c->request_addr);
        } else {
            c->request_addr_size = 0;
        }

        int avail = c->rsize - c->rbytes;
        res = read(c->sfd, c->rbuf + c->rbytes, avail);
>>>>>>> c12ebb2b
        if (res > 0) {
            STATS_LOCK();
            stats.bytes_read += res;
            STATS_UNLOCK();
            gotdata = 1;
            c->rbytes += res;
            if (res == avail) {
                continue;
            } else {
                break;
            }
        }
        if (res == 0) {
            /* connection closed */
            conn_set_state(c, conn_closing);
            return 1;
        }
        if (res == -1) {
            if (errno == EAGAIN || errno == EWOULDBLOCK) break;
            /* Should close on unhandled errors. */
            conn_set_state(c, conn_closing);
            return 1;
        }
    }
    return gotdata;
}

static bool update_event(conn *c, const int new_flags) {
    assert(c != NULL);

    struct event_base *base = c->event.ev_base;
    if (c->ev_flags == new_flags)
        return true;
    if (event_del(&c->event) == -1) return false;
    event_set(&c->event, c->sfd, new_flags, event_handler, (void *)c);
    event_base_set(base, &c->event);
    c->ev_flags = new_flags;
    if (event_add(&c->event, 0) == -1) return false;
    return true;
}

/*
 * Sets whether we are listening for new connections or not.
 */
void accept_new_conns(const bool do_accept) {
    conn *next;

    if (! is_listen_thread())
        return;

    for (next = listen_conn; next; next = next->next) {
        if (do_accept) {
            update_event(next, EV_READ | EV_PERSIST);
            if (listen(next->sfd, 1024) != 0) {
                perror("listen");
            }
        }
        else {
            update_event(next, 0);
            if (listen(next->sfd, 0) != 0) {
                perror("listen");
            }
        }
  }
}

/*
 * Transmit the next chunk of data from our list of msgbuf structures.
 *
 * Returns:
 *   TRANSMIT_COMPLETE   All done writing.
 *   TRANSMIT_INCOMPLETE More data remaining to write.
 *   TRANSMIT_SOFT_ERROR Can't write any more right now.
 *   TRANSMIT_HARD_ERROR Can't write (c->state is set to conn_closing)
 */
static int transmit(conn *c) {
    assert(c != NULL);

    if (c->msgcurr < c->msgused &&
            c->msglist[c->msgcurr].msg_iovlen == 0) {
        /* Finished writing the current msg; advance to the next. */
        c->msgcurr++;
    }
    if (c->msgcurr < c->msgused) {
        ssize_t res;
        struct msghdr *m = &c->msglist[c->msgcurr];

        res = sendmsg(c->sfd, m, 0);
        if (res > 0) {
            STATS_LOCK();
            stats.bytes_written += res;
            STATS_UNLOCK();

            /* We've written some of the data. Remove the completed
               iovec entries from the list of pending writes. */
            while (m->msg_iovlen > 0 && res >= m->msg_iov->iov_len) {
                res -= m->msg_iov->iov_len;
                m->msg_iovlen--;
                m->msg_iov++;
            }

            /* Might have written just part of the last iovec entry;
               adjust it so the next write will do the rest. */
            if (res > 0) {
                m->msg_iov->iov_base += res;
                m->msg_iov->iov_len -= res;
            }
            return TRANSMIT_INCOMPLETE;
        }
        if (res == -1 && (errno == EAGAIN || errno == EWOULDBLOCK)) {
            if (!update_event(c, EV_WRITE | EV_PERSIST)) {
                if (settings.verbose > 0)
                    fprintf(stderr, "Couldn't update event\n");
                conn_set_state(c, conn_closing);
                return TRANSMIT_HARD_ERROR;
            }
            return TRANSMIT_SOFT_ERROR;
        }
        /* if res==0 or res==-1 and error is not EAGAIN or EWOULDBLOCK,
           we have a real error, on which we close the connection */
        if (settings.verbose > 0)
            perror("Failed to write, and not due to blocking");

        if (IS_UDP(c->protocol))
            conn_set_state(c, conn_read);
        else
            conn_set_state(c, conn_closing);
        return TRANSMIT_HARD_ERROR;
    } else {
        return TRANSMIT_COMPLETE;
    }
}

static void drive_machine(conn *c) {
    bool stop = false;
    int sfd, flags = 1;
    int init_state; /* initial state for a new connection */
    socklen_t addrlen;
    struct sockaddr_storage addr;
    int res;

    assert(c != NULL);

    while (!stop) {

        switch(c->state) {
        case conn_listening:
            addrlen = sizeof(addr);
            if ((sfd = accept(c->sfd, (struct sockaddr *)&addr, &addrlen)) == -1) {
                if (errno == EAGAIN || errno == EWOULDBLOCK) {
                    /* these are transient, so don't log anything */
                    stop = true;
                } else if (errno == EMFILE) {
                    if (settings.verbose > 0)
                        fprintf(stderr, "Too many open connections\n");
                    accept_new_conns(false);
                    stop = true;
                } else {
                    perror("accept()");
                    stop = true;
                }
                break;
            }
            if ((flags = fcntl(sfd, F_GETFL, 0)) < 0 ||
                fcntl(sfd, F_SETFL, flags | O_NONBLOCK) < 0) {
                perror("setting O_NONBLOCK");
                close(sfd);
                break;
            }
            init_state = get_init_state(c);

            dispatch_conn_new(sfd, init_state, EV_READ | EV_PERSIST,
                                     DATA_BUFFER_SIZE, c->protocol);

            break;

        case conn_read:
            if (try_read_command(c) != 0) {
                continue;
            }
            if ((IS_UDP(c->protocol) ? try_read_udp(c) : try_read_network(c)) != 0) {
                continue;
            }
            /* we have no command line and no data to read from network */
            if (!update_event(c, EV_READ | EV_PERSIST)) {
                if (settings.verbose > 0)
                    fprintf(stderr, "Couldn't update event\n");
                conn_set_state(c, conn_closing);
                break;
            }
            stop = true;
            break;

        case conn_bin_init: /* Reinitialize a binary connection */
            c->rlbytes = MIN_BIN_PKT_LENGTH;
            c->write_and_go = conn_bin_init;
            c->cmd = -1;
            c->substate = bin_no_state;
            c->rbytes = c->wbytes = 0;
            c->wcurr = c->wbuf;
            c->rcurr = c->rbuf;
            c->ritem = (char*)c->bin_header;
            conn_set_state(c, conn_nread);
            conn_shrink(c);
            break;

        case conn_nread:
            if (c->rlbytes == 0) {
                complete_nread(c);
                break;
            }
            /* first check if we have leftovers in the conn_read buffer */
            if (c->rbytes > 0) {
                int tocopy = c->rbytes > c->rlbytes ? c->rlbytes : c->rbytes;
                memcpy(c->ritem, c->rcurr, tocopy);
                c->ritem += tocopy;
                c->rlbytes -= tocopy;
                c->rcurr += tocopy;
                c->rbytes -= tocopy;
                break;
            }

            /*  now try reading from the socket */
            res = read(c->sfd, c->ritem, c->rlbytes);
            if (res > 0) {
                STATS_LOCK();
                stats.bytes_read += res;
                STATS_UNLOCK();
                c->ritem += res;
                c->rlbytes -= res;
                break;
            }
            if (res == 0) { /* end of stream */
                conn_set_state(c, conn_closing);
                break;
            }
            if (res == -1 && (errno == EAGAIN || errno == EWOULDBLOCK)) {
                if (!update_event(c, EV_READ | EV_PERSIST)) {
                    if (settings.verbose > 0)
                        fprintf(stderr, "Couldn't update event\n");
                    conn_set_state(c, conn_closing);
                    break;
                }
                stop = true;
                break;
            }
            /* otherwise we have a real error, on which we close the connection */
            if (settings.verbose > 0)
                fprintf(stderr, "Failed to read, and not due to blocking\n");
            conn_set_state(c, conn_closing);
            break;

        case conn_swallow:
            /* we are reading sbytes and throwing them away */
            if (c->sbytes == 0) {
                conn_set_init_state(c);
                break;
            }

            /* first check if we have leftovers in the conn_read buffer */
            if (c->rbytes > 0) {
                int tocopy = c->rbytes > c->sbytes ? c->sbytes : c->rbytes;
                c->sbytes -= tocopy;
                c->rcurr += tocopy;
                c->rbytes -= tocopy;
                break;
            }

            /*  now try reading from the socket */
            res = read(c->sfd, c->rbuf, c->rsize > c->sbytes ? c->sbytes : c->rsize);
            if (res > 0) {
                STATS_LOCK();
                stats.bytes_read += res;
                STATS_UNLOCK();
                c->sbytes -= res;
                break;
            }
            if (res == 0) { /* end of stream */
                conn_set_state(c, conn_closing);
                break;
            }
            if (res == -1 && (errno == EAGAIN || errno == EWOULDBLOCK)) {
                if (!update_event(c, EV_READ | EV_PERSIST)) {
                    if (settings.verbose > 0)
                        fprintf(stderr, "Couldn't update event\n");
                    conn_set_state(c, conn_closing);
                    break;
                }
                stop = true;
                break;
            }
            /* otherwise we have a real error, on which we close the connection */
            if (settings.verbose > 0)
                fprintf(stderr, "Failed to read, and not due to blocking\n");
            conn_set_state(c, conn_closing);
            break;

        case conn_write:
            /*
             * We want to write out a simple response. If we haven't already,
             * assemble it into a msgbuf list (this will be a single-entry
             * list for TCP or a two-entry list for UDP).
             */
            if (c->iovused == 0 || (IS_UDP(c->protocol) && c->iovused == 1)) {
                if (add_iov(c, c->wcurr, c->wbytes) != 0 ||
                    (IS_UDP(c->protocol) && build_udp_headers(c) != 0)) {
                    if (settings.verbose > 0)
                        fprintf(stderr, "Couldn't build response\n");
                    conn_set_state(c, conn_closing);
                    break;
                }
            }

            /* fall through... */

        case conn_mwrite:
            switch (transmit(c)) {
            case TRANSMIT_COMPLETE:
                if (c->state == conn_mwrite) {
                    while (c->ileft > 0) {
                        item *it = *(c->icurr);
                        assert((it->it_flags & ITEM_SLABBED) == 0);
                        item_remove(it);
                        c->icurr++;
                        c->ileft--;
                    }
                    while (c->suffixleft > 0) {
                        char *suffix = *(c->suffixcurr);
                        if(suffix_add_to_freelist(suffix)) {
                            /* Failed to add to freelist, don't leak */
                            free(suffix);
                        }
                        c->suffixcurr++;
                        c->suffixleft--;
                    }
                    /* XXX:  I don't know why this wasn't the general case */
                    if(c->protocol == binary_prot) {
                        conn_set_state(c, c->write_and_go);
                    } else {
                        conn_set_init_state(c);
                    }
                } else if (c->state == conn_write) {
                    if (c->write_and_free) {
                        free(c->write_and_free);
                        c->write_and_free = 0;
                    }
                    conn_set_state(c, c->write_and_go);
                } else {
                    if (settings.verbose > 0)
                        fprintf(stderr, "Unexpected state %d\n", c->state);
                    conn_set_state(c, conn_closing);
                }
                break;

            case TRANSMIT_INCOMPLETE:
            case TRANSMIT_HARD_ERROR:
                break;                   /* Continue in state machine. */

            case TRANSMIT_SOFT_ERROR:
                stop = true;
                break;
            }
            break;

        case conn_closing:
            if (IS_UDP(c->protocol))
                conn_cleanup(c);
            else
                conn_close(c);
            stop = true;
            break;
        }
    }

    return;
}

void event_handler(const int fd, const short which, void *arg) {
    conn *c;

    c = (conn *)arg;
    assert(c != NULL);

    c->which = which;

    /* sanity */
    if (fd != c->sfd) {
        if (settings.verbose > 0)
            fprintf(stderr, "Catastrophic: event fd doesn't match conn fd!\n");
        conn_close(c);
        return;
    }

    drive_machine(c);

    /* wait for next event */
    return;
}

<<<<<<< HEAD
static int new_socket(const int prot) {
    int sfd;
    int flags;

    if ((sfd = socket(AF_INET, IS_UDP(prot) ? SOCK_DGRAM : SOCK_STREAM, 0)) == -1) {
=======
static int new_socket(struct addrinfo *ai) {
    int sfd;
    int flags;

    if ((sfd = socket(ai->ai_family, ai->ai_socktype, ai->ai_protocol)) == -1) {
>>>>>>> c12ebb2b
        perror("socket()");
        return -1;
    }

    if ((flags = fcntl(sfd, F_GETFL, 0)) < 0 ||
        fcntl(sfd, F_SETFL, flags | O_NONBLOCK) < 0) {
        perror("setting O_NONBLOCK");
        close(sfd);
        return -1;
    }
    return sfd;
}


/*
 * Sets a socket's send buffer size to the maximum allowed by the system.
 */
static void maximize_sndbuf(const int sfd) {
    socklen_t intsize = sizeof(int);
    int last_good = 0;
    int min, max, avg;
    int old_size;

    /* Start with the default size. */
    if (getsockopt(sfd, SOL_SOCKET, SO_SNDBUF, &old_size, &intsize) != 0) {
        if (settings.verbose > 0)
            perror("getsockopt(SO_SNDBUF)");
        return;
    }

    /* Binary-search for the real maximum. */
    min = old_size;
    max = MAX_SENDBUF_SIZE;

    while (min <= max) {
        avg = ((unsigned int)(min + max)) / 2;
        if (setsockopt(sfd, SOL_SOCKET, SO_SNDBUF, (void *)&avg, intsize) == 0) {
            last_good = avg;
            min = avg + 1;
        } else {
            max = avg - 1;
        }
    }

    if (settings.verbose > 1)
        fprintf(stderr, "<%d send buffer was %d, now %d\n", sfd, old_size, last_good);
}


<<<<<<< HEAD
static int server_socket(const int port, const int prot) {
=======
static int *server_socket(const int port, const bool is_udp, int *count) {
>>>>>>> c12ebb2b
    int sfd;
    int *sfd_list;
    int *sfd_ptr;
    struct linger ling = {0, 0};
<<<<<<< HEAD
    struct sockaddr_in addr;
    int flags =1;

    if ((sfd = new_socket(prot)) == -1) {
        return -1;
    }

    setsockopt(sfd, SOL_SOCKET, SO_REUSEADDR, (void *)&flags, sizeof(flags));
    if (IS_UDP(prot)) {
        maximize_sndbuf(sfd);
    } else {
        setsockopt(sfd, SOL_SOCKET, SO_KEEPALIVE, (void *)&flags, sizeof(flags));
        setsockopt(sfd, SOL_SOCKET, SO_LINGER, (void *)&ling, sizeof(ling));
        setsockopt(sfd, IPPROTO_TCP, TCP_NODELAY, (void *)&flags, sizeof(flags));
    }
=======
    struct addrinfo *ai;
    struct addrinfo *next;
    struct addrinfo hints;
    char port_buf[NI_MAXSERV];
    int error;
    int success = 0;

    int flags =1;
>>>>>>> c12ebb2b

    /*
     * the memset call clears nonstandard fields in some impementations
     * that otherwise mess things up.
     */
    memset(&hints, 0, sizeof (hints));
    hints.ai_flags = AI_PASSIVE|AI_ADDRCONFIG;
    if (is_udp)
    {
        hints.ai_protocol = IPPROTO_UDP;
        hints.ai_socktype = SOCK_DGRAM;
        hints.ai_family = AF_INET; /* This left here because of issues with OSX 10.5 */
    } else {
        hints.ai_family = AF_UNSPEC;
        hints.ai_protocol = IPPROTO_TCP;
        hints.ai_socktype = SOCK_STREAM;
    }

    snprintf(port_buf, NI_MAXSERV, "%d", port);
    error= getaddrinfo(settings.inter, port_buf, &hints, &ai);
    if (error != 0) {
      if (error != EAI_SYSTEM)
        fprintf(stderr, "getaddrinfo(): %s\n", gai_strerror(error));
      else
        perror("getaddrinfo()");

      return NULL;
    }
<<<<<<< HEAD
    if (!IS_UDP(prot) && listen(sfd, 1024) == -1) {
        perror("listen()");
        close(sfd);
        return -1;
=======

    for (*count= 1, next= ai; next->ai_next; next= next->ai_next, (*count)++);

    sfd_list= (int *)calloc(*count, sizeof(int));
    if (sfd_list == NULL) {
        fprintf(stderr, "calloc()\n");
        return NULL;
>>>>>>> c12ebb2b
    }
    memset(sfd_list, -1, sizeof(int) * (*count));

    for (sfd_ptr= sfd_list, next= ai; next; next= next->ai_next, sfd_ptr++) {
        if ((sfd = new_socket(next)) == -1) {
            free(sfd_list);
            freeaddrinfo(ai);
            return NULL;
        }

        setsockopt(sfd, SOL_SOCKET, SO_REUSEADDR, (void *)&flags, sizeof(flags));
        if (is_udp) {
            maximize_sndbuf(sfd);
        } else {
            setsockopt(sfd, SOL_SOCKET, SO_KEEPALIVE, (void *)&flags, sizeof(flags));
            setsockopt(sfd, SOL_SOCKET, SO_LINGER, (void *)&ling, sizeof(ling));
            setsockopt(sfd, IPPROTO_TCP, TCP_NODELAY, (void *)&flags, sizeof(flags));
        }

        if (bind(sfd, next->ai_addr, next->ai_addrlen) == -1) {
            if (errno != EADDRINUSE) {
                perror("bind()");
                /* If we are not at the first element, loop back and close all sockets */
                if (sfd_ptr != sfd_list) {
                    do {
                        --sfd_ptr;
                        close(*sfd_ptr);
                    } while (sfd_ptr != sfd_list);
                }
                close(sfd);
                freeaddrinfo(ai);
                free(sfd_list);
                return NULL;
            }
            close(sfd);
            *sfd_ptr= -1;
        } else {
          success++;
          *sfd_ptr= sfd;
          if (!is_udp && listen(sfd, 1024) == -1) {
              perror("listen()");
                if (sfd_ptr != sfd_list) {
                    do {
                        --sfd_ptr;
                        close(*sfd_ptr);
                    } while (sfd_ptr != sfd_list);
                }
              close(sfd);
              freeaddrinfo(ai);
              free(sfd_list);
              return NULL;
          }
      }
    }

    freeaddrinfo(ai);

    if (success == 0) {
        free(sfd_list);
        return NULL;
    }

    return sfd_list;
}

static int new_socket_unix(void) {
    int sfd;
    int flags;

    if ((sfd = socket(AF_UNIX, SOCK_STREAM, 0)) == -1) {
        perror("socket()");
        return -1;
    }

    if ((flags = fcntl(sfd, F_GETFL, 0)) < 0 ||
        fcntl(sfd, F_SETFL, flags | O_NONBLOCK) < 0) {
        perror("setting O_NONBLOCK");
        close(sfd);
        return -1;
    }
    return sfd;
}

static int *server_socket_unix(const char *path, int access_mask) {
    int sfd;
    int *sfd_list;
    struct linger ling = {0, 0};
    struct sockaddr_un addr;
    struct stat tstat;
    int flags =1;
    int old_umask;

    if (!path) {
        return NULL;
    }

    if ((sfd = new_socket_unix()) == -1) {
        return NULL;
    }

    /*
      When UNIX domain sockets get refactored, this will go away.
      For now we know there is just one socket.
    */
    sfd_list= (int *)calloc(1, sizeof(int));
    if (sfd_list == NULL) {
        fprintf(stderr, "calloc()\n");
        return NULL;
    }
    memset(sfd_list, -1, sizeof(int) * 1);

    /*
     * Clean up a previous socket file if we left it around
     */
    if (lstat(path, &tstat) == 0) {
        if (S_ISSOCK(tstat.st_mode))
            unlink(path);
    }

    setsockopt(sfd, SOL_SOCKET, SO_REUSEADDR, (void *)&flags, sizeof(flags));
    setsockopt(sfd, SOL_SOCKET, SO_KEEPALIVE, (void *)&flags, sizeof(flags));
    setsockopt(sfd, SOL_SOCKET, SO_LINGER, (void *)&ling, sizeof(ling));

    /*
     * the memset call clears nonstandard fields in some impementations
     * that otherwise mess things up.
     */
    memset(&addr, 0, sizeof(addr));

    addr.sun_family = AF_UNIX;
    strcpy(addr.sun_path, path);
    old_umask=umask( ~(access_mask&0777));
    if (bind(sfd, (struct sockaddr *)&addr, sizeof(addr)) == -1) {
        perror("bind()");
        close(sfd);
        free(sfd_list);
        umask(old_umask);
        return NULL;
    }
    umask(old_umask);
    if (listen(sfd, 1024) == -1) {
        perror("listen()");
        close(sfd);
        free(sfd_list);
        return NULL;
    }
<<<<<<< HEAD
    return sfd;
}

/* listening socket */
static int l_socket = 0;
/* Listening socket for the binary protocol */
static int bl_socket = -1;
=======
>>>>>>> c12ebb2b

    *sfd_list= sfd;

<<<<<<< HEAD
/* invoke right before gdb is called, on assert */
void pre_gdb(void) {
    int i;
    if (l_socket > -1) close(l_socket);
    if (bl_socket > -1) close(bl_socket);
    if (u_socket > -1) close(u_socket);
    for (i = 3; i <= 500; i++) close(i); /* so lame */
    kill(getpid(), SIGABRT);
=======
    return sfd_list;
>>>>>>> c12ebb2b
}

/*
 * We keep the current time of day in a global variable that's updated by a
 * timer event. This saves us a bunch of time() system calls (we really only
 * need to get the time once a second, whereas there can be tens of thousands
 * of requests a second) and allows us to use server-start-relative timestamps
 * rather than absolute UNIX timestamps, a space savings on systems where
 * sizeof(time_t) > sizeof(unsigned int).
 */
volatile rel_time_t current_time;
static struct event clockevent;

/* time-sensitive callers can call it by hand with this, outside the normal ever-1-second timer */
static void set_current_time(void) {
    struct timeval timer;

    gettimeofday(&timer, NULL);
    current_time = (rel_time_t) (timer.tv_sec - stats.started);
}

static void clock_handler(const int fd, const short which, void *arg) {
    struct timeval t = {.tv_sec = 1, .tv_usec = 0};
    static bool initialized = false;

    if (initialized) {
        /* only delete the event if it's actually there. */
        evtimer_del(&clockevent);
    } else {
        initialized = true;
    }

    evtimer_set(&clockevent, clock_handler, 0);
    event_base_set(main_base, &clockevent);
    evtimer_add(&clockevent, &t);

    set_current_time();
}

static struct event deleteevent;

static void delete_handler(const int fd, const short which, void *arg) {
    struct timeval t = {.tv_sec = 5, .tv_usec = 0};
    static bool initialized = false;

    if (initialized) {
        /* some versions of libevent don't like deleting events that don't exist,
           so only delete once we know this event has been added. */
        evtimer_del(&deleteevent);
    } else {
        initialized = true;
    }

    evtimer_set(&deleteevent, delete_handler, 0);
    event_base_set(main_base, &deleteevent);
    evtimer_add(&deleteevent, &t);
    run_deferred_deletes();
}

/* Call run_deferred_deletes instead of this. */
void do_run_deferred_deletes(void)
{
    int i, j = 0;

    for (i = 0; i < delcurr; i++) {
        item *it = todelete[i];
        if (item_delete_lock_over(it)) {
            assert(it->refcount > 0);
            it->it_flags &= ~ITEM_DELETED;
            do_item_unlink(it);
            do_item_remove(it);
        } else {
            todelete[j++] = it;
        }
    }
    delcurr = j;
}

static void usage(void) {
    printf(PACKAGE " " VERSION "\n");
    printf("-p <num>      TCP port number to listen on (default: 11211)\n"
           "-U <num>      UDP port number to listen on (default: 0, off)\n"
           "-B <num>      binary protocol TCP port number to listen on (default: 0, off)\n"
           "-s <file>     unix socket path to listen on (disables network support)\n"
           "-a <mask>     access mask for unix socket, in octal (default 0700)\n"
           "-l <ip_addr>  interface to listen on, default is INDRR_ANY\n"
           "-d            run as a daemon\n"
           "-r            maximize core file limit\n"
           "-u <username> assume identity of <username> (only when run as root)\n"
           "-m <num>      max memory to use for items in megabytes, default is 64 MB\n"
           "-M            return error on memory exhausted (rather than removing items)\n"
           "-c <num>      max simultaneous connections, default is 1024\n"
           "-k            lock down all paged memory.  Note that there is a\n"
           "              limit on how much memory you may lock.  Trying to\n"
           "              allocate more than that would fail, so be sure you\n"
           "              set the limit correctly for the user you started\n"
           "              the daemon with (not for -u <username> user;\n"
           "              under sh this is done with 'ulimit -S -l NUM_KB').\n"
           "-v            verbose (print errors/warnings while in event loop)\n"
           "-vv           very verbose (also print client commands/reponses)\n"
           "-h            print this help and exit\n"
           "-i            print memcached and libevent license\n"
           "-b            run a managed instanced (mnemonic: buckets)\n"
           "-P <file>     save PID in <file>, only used with -d option\n"
           "-f <factor>   chunk size growth factor, default 1.25\n"
           "-n <bytes>    minimum space allocated for key+value+flags, default 48\n");
#ifdef USE_THREADS
    printf("-t <num>      number of threads to use, default 4\n");
#endif
    return;
}

static void usage_license(void) {
    printf(PACKAGE " " VERSION "\n\n");
    printf(
    "Copyright (c) 2003, Danga Interactive, Inc. <http://www.danga.com/>\n"
    "All rights reserved.\n"
    "\n"
    "Redistribution and use in source and binary forms, with or without\n"
    "modification, are permitted provided that the following conditions are\n"
    "met:\n"
    "\n"
    "    * Redistributions of source code must retain the above copyright\n"
    "notice, this list of conditions and the following disclaimer.\n"
    "\n"
    "    * Redistributions in binary form must reproduce the above\n"
    "copyright notice, this list of conditions and the following disclaimer\n"
    "in the documentation and/or other materials provided with the\n"
    "distribution.\n"
    "\n"
    "    * Neither the name of the Danga Interactive nor the names of its\n"
    "contributors may be used to endorse or promote products derived from\n"
    "this software without specific prior written permission.\n"
    "\n"
    "THIS SOFTWARE IS PROVIDED BY THE COPYRIGHT HOLDERS AND CONTRIBUTORS\n"
    "\"AS IS\" AND ANY EXPRESS OR IMPLIED WARRANTIES, INCLUDING, BUT NOT\n"
    "LIMITED TO, THE IMPLIED WARRANTIES OF MERCHANTABILITY AND FITNESS FOR\n"
    "A PARTICULAR PURPOSE ARE DISCLAIMED. IN NO EVENT SHALL THE COPYRIGHT\n"
    "OWNER OR CONTRIBUTORS BE LIABLE FOR ANY DIRECT, INDIRECT, INCIDENTAL,\n"
    "SPECIAL, EXEMPLARY, OR CONSEQUENTIAL DAMAGES (INCLUDING, BUT NOT\n"
    "LIMITED TO, PROCUREMENT OF SUBSTITUTE GOODS OR SERVICES; LOSS OF USE,\n"
    "DATA, OR PROFITS; OR BUSINESS INTERRUPTION) HOWEVER CAUSED AND ON ANY\n"
    "THEORY OF LIABILITY, WHETHER IN CONTRACT, STRICT LIABILITY, OR TORT\n"
    "(INCLUDING NEGLIGENCE OR OTHERWISE) ARISING IN ANY WAY OUT OF THE USE\n"
    "OF THIS SOFTWARE, EVEN IF ADVISED OF THE POSSIBILITY OF SUCH DAMAGE.\n"
    "\n"
    "\n"
    "This product includes software developed by Niels Provos.\n"
    "\n"
    "[ libevent ]\n"
    "\n"
    "Copyright 2000-2003 Niels Provos <provos@citi.umich.edu>\n"
    "All rights reserved.\n"
    "\n"
    "Redistribution and use in source and binary forms, with or without\n"
    "modification, are permitted provided that the following conditions\n"
    "are met:\n"
    "1. Redistributions of source code must retain the above copyright\n"
    "   notice, this list of conditions and the following disclaimer.\n"
    "2. Redistributions in binary form must reproduce the above copyright\n"
    "   notice, this list of conditions and the following disclaimer in the\n"
    "   documentation and/or other materials provided with the distribution.\n"
    "3. All advertising materials mentioning features or use of this software\n"
    "   must display the following acknowledgement:\n"
    "      This product includes software developed by Niels Provos.\n"
    "4. The name of the author may not be used to endorse or promote products\n"
    "   derived from this software without specific prior written permission.\n"
    "\n"
    "THIS SOFTWARE IS PROVIDED BY THE AUTHOR ``AS IS'' AND ANY EXPRESS OR\n"
    "IMPLIED WARRANTIES, INCLUDING, BUT NOT LIMITED TO, THE IMPLIED WARRANTIES\n"
    "OF MERCHANTABILITY AND FITNESS FOR A PARTICULAR PURPOSE ARE DISCLAIMED.\n"
    "IN NO EVENT SHALL THE AUTHOR BE LIABLE FOR ANY DIRECT, INDIRECT,\n"
    "INCIDENTAL, SPECIAL, EXEMPLARY, OR CONSEQUENTIAL DAMAGES (INCLUDING, BUT\n"
    "NOT LIMITED TO, PROCUREMENT OF SUBSTITUTE GOODS OR SERVICES; LOSS OF USE,\n"
    "DATA, OR PROFITS; OR BUSINESS INTERRUPTION) HOWEVER CAUSED AND ON ANY\n"
    "THEORY OF LIABILITY, WHETHER IN CONTRACT, STRICT LIABILITY, OR TORT\n"
    "(INCLUDING NEGLIGENCE OR OTHERWISE) ARISING IN ANY WAY OUT OF THE USE OF\n"
    "THIS SOFTWARE, EVEN IF ADVISED OF THE POSSIBILITY OF SUCH DAMAGE.\n"
    );

    return;
}

static void save_pid(const pid_t pid, const char *pid_file) {
    FILE *fp;
    if (pid_file == NULL)
        return;

    if ((fp = fopen(pid_file, "w")) == NULL) {
        fprintf(stderr, "Could not open the pid file %s for writing\n", pid_file);
        return;
    }

    fprintf(fp,"%ld\n", (long)pid);
    if (fclose(fp) == -1) {
        fprintf(stderr, "Could not close the pid file %s.\n", pid_file);
        return;
    }
}

static void remove_pidfile(const char *pid_file) {
  if (pid_file == NULL)
      return;

  if (unlink(pid_file) != 0) {
      fprintf(stderr, "Could not remove the pid file %s.\n", pid_file);
  }

}


static void sig_handler(const int sig) {
    printf("SIGINT handled.\n");
    exit(EXIT_SUCCESS);
}

int main (int argc, char **argv) {
    int c;
    int x;
    bool lock_memory = false;
    bool daemonize = false;
    int maxcore = 0;
    char *username = NULL;
    char *pid_file = NULL;
    struct passwd *pw;
    struct sigaction sa;
    struct rlimit rlim;
    /* listening socket */
    static int *l_socket = NULL;
    static int l_socket_count = 0;

    /* udp socket */
    static int *u_socket = NULL;
    static int u_socket_count = 0;

    /* handle SIGINT */
    signal(SIGINT, sig_handler);

    /* init settings */
    settings_init();

    /* set stderr non-buffering (for running under, say, daemontools) */
    setbuf(stderr, NULL);

    /* process arguments */
    while ((c = getopt(argc, argv, "a:bp:B:s:U:m:Mc:khirvdl:u:P:f:s:n:t:D:")) != -1) {
        switch (c) {
        case 'a':
            /* access for unix domain socket, as octal mask (like chmod)*/
            settings.access= strtol(optarg,NULL,8);
            break;

        case 'U':
            settings.udpport = atoi(optarg);
            break;
        case 'b':
            settings.managed = true;
            break;
        case 'p':
            settings.port = atoi(optarg);
            break;
        case 'B':
            settings.binport = atoi(optarg);
            break;
        case 's':
            settings.socketpath = optarg;
            break;
        case 'm':
            settings.maxbytes = ((size_t)atoi(optarg)) * 1024 * 1024;
            break;
        case 'M':
            settings.evict_to_free = 0;
            break;
        case 'c':
            settings.maxconns = atoi(optarg);
            break;
        case 'h':
            usage();
            exit(EXIT_SUCCESS);
        case 'i':
            usage_license();
            exit(EXIT_SUCCESS);
        case 'k':
            lock_memory = true;
            break;
        case 'v':
            settings.verbose++;
            break;
        case 'l':
            settings.inter= strdup(optarg);
            break;
        case 'd':
            daemonize = true;
            break;
        case 'r':
            maxcore = 1;
            break;
        case 'u':
            username = optarg;
            break;
        case 'P':
            pid_file = optarg;
            break;
        case 'f':
            settings.factor = atof(optarg);
            if (settings.factor <= 1.0) {
                fprintf(stderr, "Factor must be greater than 1\n");
                return 1;
            }
            break;
        case 'n':
            settings.chunk_size = atoi(optarg);
            if (settings.chunk_size == 0) {
                fprintf(stderr, "Chunk size must be greater than 0\n");
                return 1;
            }
            break;
        case 't':
            settings.num_threads = atoi(optarg);
            if (settings.num_threads == 0) {
                fprintf(stderr, "Number of threads must be greater than 0\n");
                return 1;
            }
            break;
        case 'D':
            if (! optarg || ! optarg[0]) {
                fprintf(stderr, "No delimiter specified\n");
                return 1;
            }
            settings.prefix_delimiter = optarg[0];
            settings.detail_enabled = 1;
            break;
        default:
            fprintf(stderr, "Illegal argument \"%c\"\n", c);
            return 1;
        }
    }

    if (maxcore != 0) {
        struct rlimit rlim_new;
        /*
         * First try raising to infinity; if that fails, try bringing
         * the soft limit to the hard.
         */
        if (getrlimit(RLIMIT_CORE, &rlim) == 0) {
            rlim_new.rlim_cur = rlim_new.rlim_max = RLIM_INFINITY;
            if (setrlimit(RLIMIT_CORE, &rlim_new)!= 0) {
                /* failed. try raising just to the old max */
                rlim_new.rlim_cur = rlim_new.rlim_max = rlim.rlim_max;
                (void)setrlimit(RLIMIT_CORE, &rlim_new);
            }
        }
        /*
         * getrlimit again to see what we ended up with. Only fail if
         * the soft limit ends up 0, because then no core files will be
         * created at all.
         */

        if ((getrlimit(RLIMIT_CORE, &rlim) != 0) || rlim.rlim_cur == 0) {
            fprintf(stderr, "failed to ensure corefile creation\n");
            exit(EXIT_FAILURE);
        }
    }

    /*
     * If needed, increase rlimits to allow as many connections
     * as needed.
     */

    if (getrlimit(RLIMIT_NOFILE, &rlim) != 0) {
        fprintf(stderr, "failed to getrlimit number of files\n");
        exit(EXIT_FAILURE);
    } else {
        int maxfiles = settings.maxconns;
        if (rlim.rlim_cur < maxfiles)
            rlim.rlim_cur = maxfiles + 3;
        if (rlim.rlim_max < rlim.rlim_cur)
            rlim.rlim_max = rlim.rlim_cur;
        if (setrlimit(RLIMIT_NOFILE, &rlim) != 0) {
            fprintf(stderr, "failed to set rlimit for open files. Try running as root or requesting smaller maxconns value.\n");
            exit(EXIT_FAILURE);
        }
    }

    /*
     * initialization order: first create the listening sockets
     * (may need root on low ports), then drop root if needed,
     * then daemonise if needed, then init libevent (in some cases
     * descriptors created by libevent wouldn't survive forking).
     */

    /* create the listening socket and bind it */
    if (settings.socketpath == NULL) {
        l_socket = server_socket(settings.port, 0, &l_socket_count);
        if (l_socket == NULL) {
            fprintf(stderr, "failed to listen\n");
            exit(EXIT_FAILURE);
        }
        /* Try the binary port. */
        if(settings.binport > 0) {
            bl_socket = server_socket(settings.binport, 0);
            if (bl_socket == -1) {
                 fprintf(stderr, "failed to listen to binary protocol\n");
                    exit(EXIT_FAILURE);
            }
        }
    }

    if (settings.udpport > 0 && settings.socketpath == NULL) {
        /* create the UDP listening socket and bind it */
        u_socket = server_socket(settings.udpport, 1, &u_socket_count);
        if (u_socket == NULL) {
            fprintf(stderr, "failed to listen on UDP port %d\n", settings.udpport);
            exit(EXIT_FAILURE);
        }
    }

    /* lock paged memory if needed */
    if (lock_memory) {
#ifdef HAVE_MLOCKALL
        int res = mlockall(MCL_CURRENT | MCL_FUTURE);
        if (res != 0) {
            fprintf(stderr, "warning: -k invalid, mlockall() failed: %s\n",
                    strerror(errno));
        }
#else
        fprintf(stderr, "warning: -k invalid, mlockall() not supported on this platform.  proceeding without.\n");
#endif
    }

    /* lose root privileges if we have them */
    if (getuid() == 0 || geteuid() == 0) {
        if (username == 0 || *username == '\0') {
            fprintf(stderr, "can't run as root without the -u switch\n");
            return 1;
        }
        if ((pw = getpwnam(username)) == 0) {
            fprintf(stderr, "can't find the user %s to switch to\n", username);
            return 1;
        }
        if (setgid(pw->pw_gid) < 0 || setuid(pw->pw_uid) < 0) {
            fprintf(stderr, "failed to assume identity of user %s\n", username);
            return 1;
        }
    }

    /* create unix mode sockets after dropping privileges */
    if (settings.socketpath != NULL) {
        l_socket = server_socket_unix(settings.socketpath,settings.access);
        if (l_socket == NULL) {
          fprintf(stderr, "failed to listen\n");
          exit(EXIT_FAILURE);
        }
        /* We only support one of these, so whe know the count */
        l_socket_count = 1;
    }

    /* daemonize if requested */
    /* if we want to ensure our ability to dump core, don't chdir to / */
    if (daemonize) {
        int res;
        res = daemon(maxcore, settings.verbose);
        if (res == -1) {
            fprintf(stderr, "failed to daemon() in order to daemonize\n");
            return 1;
        }
    }


    /* initialize main thread libevent instance */
    main_base = event_init();

    /* initialize other stuff */
    item_init();
    stats_init();
    assoc_init();
    conn_init();
    /* Hacky suffix buffers. */
    suffix_init();
    slabs_init(settings.maxbytes, settings.factor);

    /* managed instance? alloc and zero a bucket array */
    if (settings.managed) {
        buckets = malloc(sizeof(int) * MAX_BUCKETS);
        if (buckets == 0) {
            fprintf(stderr, "failed to allocate the bucket array");
            exit(EXIT_FAILURE);
        }
        memset(buckets, 0, sizeof(int) * MAX_BUCKETS);
    }

    /*
     * ignore SIGPIPE signals; we can use errno==EPIPE if we
     * need that information
     */
    sa.sa_handler = SIG_IGN;
    sa.sa_flags = 0;
    if (sigemptyset(&sa.sa_mask) == -1 ||
        sigaction(SIGPIPE, &sa, 0) == -1) {
        perror("failed to ignore SIGPIPE; sigaction");
        exit(EXIT_FAILURE);
    }
    /* create the initial listening connection */
<<<<<<< HEAD
    if (!(listen_conn = conn_new(l_socket, conn_listening,
                                 EV_READ | EV_PERSIST, 1, ascii_prot,
                                 main_base))) {
        fprintf(stderr, "failed to create listening connection");
        exit(EXIT_FAILURE);
=======
    int *l_socket_ptr;
    conn *next = NULL;
    for (l_socket_ptr= l_socket, x = 0; x < l_socket_count; l_socket_ptr++, x++) {
        conn *listen_conn_add;
        if (*l_socket_ptr > -1 ) {
            if (!(listen_conn_add = conn_new(*l_socket_ptr, conn_listening,
                                             EV_READ | EV_PERSIST, 1, false, main_base))) {
                fprintf(stderr, "failed to create listening connection\n");
                exit(EXIT_FAILURE);
            }

            if (listen_conn == NULL) {
                next = listen_conn = listen_conn_add;
            } else {
                next->next= listen_conn_add;
            }
        }
>>>>>>> c12ebb2b
    }

    /* Same for binary protocol */
    if (bl_socket > 0) {
        if (!(bin_listen_conn = conn_new(bl_socket, conn_listening,
                                 EV_READ | EV_PERSIST, 1, binary_prot,
                                 main_base))) {
            fprintf(stderr, "failed to create listening connection");
            exit(EXIT_FAILURE);
        }
    }

    /* start up worker threads if MT mode */
    thread_init(settings.num_threads, main_base);
    /* save the PID in if we're a daemon, do this after thread_init due to
       a file descriptor handling bug somewhere in libevent */
    if (daemonize)
        save_pid(getpid(), pid_file);
    /* initialise clock event */
    clock_handler(0, 0, 0);
    /* initialise deletion array and timer event */
    deltotal = 200;
    delcurr = 0;
    if ((todelete = malloc(sizeof(item *) * deltotal)) == NULL) {
        perror("failed to allocate memory for deletion array");
        exit(EXIT_FAILURE);
    }
    delete_handler(0, 0, 0); /* sets up the event */
    /* create the initial listening udp connection, monitored on all threads */
    if (u_socket) {
        for (c = 0; c < settings.num_threads; c++) {
            /* this is guaranteed to hit all threads because we round-robin */
<<<<<<< HEAD
            dispatch_conn_new(u_socket, conn_read, EV_READ | EV_PERSIST,
                              UDP_READ_BUFFER_SIZE, ascii_udp_prot);
=======
            dispatch_conn_new(*u_socket, conn_read, EV_READ | EV_PERSIST,
                              UDP_READ_BUFFER_SIZE, 1);
>>>>>>> c12ebb2b
        }
    }
    /* enter the event loop */
    event_base_loop(main_base, 0);
    /* remove the PID file if we're a daemon */
    if (daemonize)
        remove_pidfile(pid_file);
    /* Clean up strdup() call for bind() address */
    if (settings.inter)
      free(settings.inter);
    if (l_socket)
      free(l_socket);
    if (u_socket)
      free(u_socket);

    return 0;
}<|MERGE_RESOLUTION|>--- conflicted
+++ resolved
@@ -64,13 +64,8 @@
  * forward declarations
  */
 static void drive_machine(conn *c);
-<<<<<<< HEAD
-static int new_socket(const int prot);
-static int server_socket(const int port, const int prot);
-=======
 static int new_socket(struct addrinfo *ai);
-static int *server_socket(const int port, const bool is_udp, int *count);
->>>>>>> c12ebb2b
+static int *server_socket(const int port, const int prot, int *count);
 static int try_read_command(conn *c);
 static int try_read_network(conn *c);
 static int try_read_udp(conn *c);
@@ -111,12 +106,7 @@
 static item **todelete = NULL;
 static int delcurr;
 static int deltotal;
-<<<<<<< HEAD
-static conn *listen_conn;
-static conn *bin_listen_conn;
-=======
 static conn *listen_conn = NULL;
->>>>>>> c12ebb2b
 static struct event_base *main_base;
 
 #define TRANSMIT_COMPLETE   0
@@ -402,8 +392,6 @@
     c->bucket = -1;
     c->gen = 0;
 
-    c->noreply = false;
-
     event_set(&c->event, sfd, event_flags, event_handler, (void *)c);
     event_base_set(base, &c->event);
     c->ev_flags = event_flags;
@@ -786,14 +774,6 @@
 
     assert(c != NULL);
 
-    if (c->noreply) {
-        if (settings.verbose > 1)
-            fprintf(stderr, ">%d NOREPLY %s\n", c->sfd, str);
-        c->noreply = false;
-        conn_set_state(c, conn_read);
-        return;
-    }
-
     if (settings.verbose > 1)
         fprintf(stderr, ">%d %s\n", c->sfd, str);
 
@@ -1316,7 +1296,7 @@
             conn_set_state(c, conn_closing);
             return;
         }
-
+    
         c->msgcurr = 0;
         c->msgused = 0;
         c->iovused = 0;
@@ -1324,7 +1304,7 @@
             out_string(c, "SERVER_ERROR out of memory");
             return;
         }
-
+    
         c->cmd = (c->bin_header[0] >> 16) & 0xff;
         c->keylen = c->bin_header[0] & 0xffff;
         c->opaque = c->bin_header[3];
@@ -1483,7 +1463,7 @@
 #define KEY_TOKEN 1
 #define KEY_MAX_LENGTH 250
 
-#define MAX_TOKENS 8
+#define MAX_TOKENS 7
 
 /*
  * Tokenize the command string by replacing whitespace with '\0' and update
@@ -1550,23 +1530,6 @@
         c->write_and_go = get_init_state(c);
     } else {
         out_string(c, "SERVER_ERROR out of memory");
-    }
-}
-
-static inline void set_noreply_maybe(conn *c, token_t *tokens, size_t ntokens)
-{
-    int noreply_index = ntokens - 2;
-
-    /*
-      NOTE: this function is not the first place where we are going to
-      send the reply.  We could send it instead from process_command()
-      if the request line has wrong number of tokens.  However parsing
-      malformed line for "noreply" option is not reliable anyway, so
-      it can't be helped.
-    */
-    if (tokens[noreply_index].value
-        && strcmp(tokens[noreply_index].value, "noreply") == 0) {
-        c->noreply = true;
     }
 }
 
@@ -1949,8 +1912,6 @@
 
     assert(c != NULL);
 
-    set_noreply_maybe(c, tokens, ntokens);
-
     if (tokens[KEY_TOKEN].length > KEY_MAX_LENGTH) {
         out_string(c, "CLIENT_ERROR bad command line format");
         return;
@@ -2021,8 +1982,6 @@
     size_t nkey;
 
     assert(c != NULL);
-
-    set_noreply_maybe(c, tokens, ntokens);
 
     if(tokens[KEY_TOKEN].length > KEY_MAX_LENGTH) {
         out_string(c, "CLIENT_ERROR bad command line format");
@@ -2122,8 +2081,6 @@
 
     assert(c != NULL);
 
-    set_noreply_maybe(c, tokens, ntokens);
-
     if (settings.managed) {
         int bucket = c->bucket;
         if (bucket == -1) {
@@ -2145,7 +2102,7 @@
         return;
     }
 
-    if(ntokens == (c->noreply ? 5 : 4)) {
+    if(ntokens == 4) {
         exptime = strtol(tokens[2].value, NULL, 10);
 
         if(errno == ERANGE) {
@@ -2208,8 +2165,6 @@
 
     assert(c != NULL);
 
-    set_noreply_maybe(c, tokens, ntokens);
-
     level = strtoul(tokens[1].value, NULL, 10);
     settings.verbose = level > MAX_VERBOSITY_LEVEL ? MAX_VERBOSITY_LEVEL : level;
     out_string(c, "OK");
@@ -2247,7 +2202,7 @@
 
         process_get_command(c, tokens, ntokens, false);
 
-    } else if ((ntokens == 6 || ntokens == 7) &&
+    } else if (ntokens == 6 &&
                ((strcmp(tokens[COMMAND_TOKEN].value, "add") == 0 && (comm = NREAD_ADD)) ||
                 (strcmp(tokens[COMMAND_TOKEN].value, "set") == 0 && (comm = NREAD_SET)) ||
                 (strcmp(tokens[COMMAND_TOKEN].value, "replace") == 0 && (comm = NREAD_REPLACE)) ||
@@ -2256,11 +2211,11 @@
 
         process_update_command(c, tokens, ntokens, comm, false);
 
-    } else if ((ntokens == 7 || ntokens == 8) && (strcmp(tokens[COMMAND_TOKEN].value, "cas") == 0 && (comm = NREAD_CAS))) {
+    } else if (ntokens == 7 && (strcmp(tokens[COMMAND_TOKEN].value, "cas") == 0 && (comm = NREAD_CAS))) {
 
         process_update_command(c, tokens, ntokens, comm, true);
 
-    } else if ((ntokens == 4 || ntokens == 5) && (strcmp(tokens[COMMAND_TOKEN].value, "incr") == 0)) {
+    } else if (ntokens == 4 && (strcmp(tokens[COMMAND_TOKEN].value, "incr") == 0)) {
 
         process_arithmetic_command(c, tokens, ntokens, 1);
 
@@ -2268,11 +2223,11 @@
 
         process_get_command(c, tokens, ntokens, true);
 
-    } else if ((ntokens == 4 || ntokens == 5) && (strcmp(tokens[COMMAND_TOKEN].value, "decr") == 0)) {
+    } else if (ntokens == 4 && (strcmp(tokens[COMMAND_TOKEN].value, "decr") == 0)) {
 
         process_arithmetic_command(c, tokens, ntokens, 0);
 
-    } else if (ntokens >= 3 && ntokens <= 5 && (strcmp(tokens[COMMAND_TOKEN].value, "delete") == 0)) {
+    } else if (ntokens >= 3 && ntokens <= 4 && (strcmp(tokens[COMMAND_TOKEN].value, "delete") == 0)) {
 
         process_delete_command(c, tokens, ntokens);
 
@@ -2341,13 +2296,11 @@
 
         process_stat(c, tokens, ntokens);
 
-    } else if (ntokens >= 2 && ntokens <= 4 && (strcmp(tokens[COMMAND_TOKEN].value, "flush_all") == 0)) {
+    } else if (ntokens >= 2 && ntokens <= 3 && (strcmp(tokens[COMMAND_TOKEN].value, "flush_all") == 0)) {
         time_t exptime = 0;
         set_current_time();
 
-        set_noreply_maybe(c, tokens, ntokens);
-
-        if(ntokens == (c->noreply ? 3 : 2)) {
+        if(ntokens == 2) {
             settings.oldest_live = current_time - 1;
             item_flush_expired();
             out_string(c, "OK");
@@ -2412,7 +2365,7 @@
 #else
         out_string(c, "CLIENT_ERROR Slab reassignment not supported");
 #endif
-    } else if ((ntokens == 3 || ntokens == 4) && (strcmp(tokens[COMMAND_TOKEN].value, "verbosity") == 0)) {
+    } else if (ntokens == 3 && (strcmp(tokens[COMMAND_TOKEN].value, "verbosity") == 0)) {
         process_verbosity_command(c, tokens, ntokens);
     } else {
         out_string(c, "ERROR");
@@ -2524,21 +2477,8 @@
             c->rsize *= 2;
         }
 
-<<<<<<< HEAD
-        res = read(c->sfd, c->rbuf + c->rbytes, c->rsize - c->rbytes);
-=======
-        /* unix socket mode doesn't need this, so zeroed out.  but why
-         * is this done for every command?  presumably for UDP
-         * mode.  */
-        if (!settings.socketpath) {
-            c->request_addr_size = sizeof(c->request_addr);
-        } else {
-            c->request_addr_size = 0;
-        }
-
         int avail = c->rsize - c->rbytes;
         res = read(c->sfd, c->rbuf + c->rbytes, avail);
->>>>>>> c12ebb2b
         if (res > 0) {
             STATS_LOCK();
             stats.bytes_read += res;
@@ -2558,9 +2498,7 @@
         }
         if (res == -1) {
             if (errno == EAGAIN || errno == EWOULDBLOCK) break;
-            /* Should close on unhandled errors. */
-            conn_set_state(c, conn_closing);
-            return 1;
+            else return 0;
         }
     }
     return gotdata;
@@ -2938,19 +2876,11 @@
     return;
 }
 
-<<<<<<< HEAD
-static int new_socket(const int prot) {
-    int sfd;
-    int flags;
-
-    if ((sfd = socket(AF_INET, IS_UDP(prot) ? SOCK_DGRAM : SOCK_STREAM, 0)) == -1) {
-=======
 static int new_socket(struct addrinfo *ai) {
     int sfd;
     int flags;
 
     if ((sfd = socket(ai->ai_family, ai->ai_socktype, ai->ai_protocol)) == -1) {
->>>>>>> c12ebb2b
         perror("socket()");
         return -1;
     }
@@ -3000,32 +2930,11 @@
 }
 
 
-<<<<<<< HEAD
-static int server_socket(const int port, const int prot) {
-=======
-static int *server_socket(const int port, const bool is_udp, int *count) {
->>>>>>> c12ebb2b
+static int *server_socket(const int port, const int prot, int *count) {
     int sfd;
     int *sfd_list;
     int *sfd_ptr;
     struct linger ling = {0, 0};
-<<<<<<< HEAD
-    struct sockaddr_in addr;
-    int flags =1;
-
-    if ((sfd = new_socket(prot)) == -1) {
-        return -1;
-    }
-
-    setsockopt(sfd, SOL_SOCKET, SO_REUSEADDR, (void *)&flags, sizeof(flags));
-    if (IS_UDP(prot)) {
-        maximize_sndbuf(sfd);
-    } else {
-        setsockopt(sfd, SOL_SOCKET, SO_KEEPALIVE, (void *)&flags, sizeof(flags));
-        setsockopt(sfd, SOL_SOCKET, SO_LINGER, (void *)&ling, sizeof(ling));
-        setsockopt(sfd, IPPROTO_TCP, TCP_NODELAY, (void *)&flags, sizeof(flags));
-    }
-=======
     struct addrinfo *ai;
     struct addrinfo *next;
     struct addrinfo hints;
@@ -3034,7 +2943,6 @@
     int success = 0;
 
     int flags =1;
->>>>>>> c12ebb2b
 
     /*
      * the memset call clears nonstandard fields in some impementations
@@ -3042,7 +2950,7 @@
      */
     memset(&hints, 0, sizeof (hints));
     hints.ai_flags = AI_PASSIVE|AI_ADDRCONFIG;
-    if (is_udp)
+    if (IS_UDP(prot))
     {
         hints.ai_protocol = IPPROTO_UDP;
         hints.ai_socktype = SOCK_DGRAM;
@@ -3063,12 +2971,6 @@
 
       return NULL;
     }
-<<<<<<< HEAD
-    if (!IS_UDP(prot) && listen(sfd, 1024) == -1) {
-        perror("listen()");
-        close(sfd);
-        return -1;
-=======
 
     for (*count= 1, next= ai; next->ai_next; next= next->ai_next, (*count)++);
 
@@ -3076,7 +2978,6 @@
     if (sfd_list == NULL) {
         fprintf(stderr, "calloc()\n");
         return NULL;
->>>>>>> c12ebb2b
     }
     memset(sfd_list, -1, sizeof(int) * (*count));
 
@@ -3088,7 +2989,7 @@
         }
 
         setsockopt(sfd, SOL_SOCKET, SO_REUSEADDR, (void *)&flags, sizeof(flags));
-        if (is_udp) {
+        if (IS_UDP(prot)) {
             maximize_sndbuf(sfd);
         } else {
             setsockopt(sfd, SOL_SOCKET, SO_KEEPALIVE, (void *)&flags, sizeof(flags));
@@ -3116,7 +3017,7 @@
         } else {
           success++;
           *sfd_ptr= sfd;
-          if (!is_udp && listen(sfd, 1024) == -1) {
+          if (!IS_UDP(prot) && listen(sfd, 1024) == -1) {
               perror("listen()");
                 if (sfd_ptr != sfd_list) {
                     do {
@@ -3223,31 +3124,10 @@
         free(sfd_list);
         return NULL;
     }
-<<<<<<< HEAD
-    return sfd;
-}
-
-/* listening socket */
-static int l_socket = 0;
-/* Listening socket for the binary protocol */
-static int bl_socket = -1;
-=======
->>>>>>> c12ebb2b
 
     *sfd_list= sfd;
 
-<<<<<<< HEAD
-/* invoke right before gdb is called, on assert */
-void pre_gdb(void) {
-    int i;
-    if (l_socket > -1) close(l_socket);
-    if (bl_socket > -1) close(bl_socket);
-    if (u_socket > -1) close(u_socket);
-    for (i = 3; i <= 500; i++) close(i); /* so lame */
-    kill(getpid(), SIGABRT);
-=======
     return sfd_list;
->>>>>>> c12ebb2b
 }
 
 /*
@@ -3458,6 +3338,29 @@
 
 }
 
+static void setup_listening_conns(int *l_socket, int count, const int prot) {
+    /* create the initial listening connection */
+    int x;
+    int *l_socket_ptr;
+    conn *next = listen_conn;
+    for (l_socket_ptr= l_socket, x = 0; x < count; l_socket_ptr++, x++) {
+        conn *listen_conn_add;
+        if (*l_socket_ptr > -1 ) {
+            if (!(listen_conn_add = conn_new(*l_socket_ptr, conn_listening,
+                                             EV_READ | EV_PERSIST,
+                                             1, prot, main_base))) {
+                fprintf(stderr, "failed to create listening connection\n");
+                exit(EXIT_FAILURE);
+            }
+
+            if (listen_conn == NULL) {
+                next = listen_conn = listen_conn_add;
+            } else {
+                next->next= listen_conn_add;
+            }
+        }
+    }
+}
 
 static void sig_handler(const int sig) {
     printf("SIGINT handled.\n");
@@ -3466,7 +3369,6 @@
 
 int main (int argc, char **argv) {
     int c;
-    int x;
     bool lock_memory = false;
     bool daemonize = false;
     int maxcore = 0;
@@ -3475,9 +3377,11 @@
     struct passwd *pw;
     struct sigaction sa;
     struct rlimit rlim;
-    /* listening socket */
+    /* listening sockets */
     static int *l_socket = NULL;
+    static int *bl_socket = NULL;
     static int l_socket_count = 0;
+    static int bl_socket_count = 0;
 
     /* udp socket */
     static int *u_socket = NULL;
@@ -3648,8 +3552,8 @@
         }
         /* Try the binary port. */
         if(settings.binport > 0) {
-            bl_socket = server_socket(settings.binport, 0);
-            if (bl_socket == -1) {
+            bl_socket = server_socket(settings.binport, 0, &bl_socket_count);
+            if (bl_socket == NULL) {
                  fprintf(stderr, "failed to listen to binary protocol\n");
                     exit(EXIT_FAILURE);
             }
@@ -3750,43 +3654,9 @@
         perror("failed to ignore SIGPIPE; sigaction");
         exit(EXIT_FAILURE);
     }
-    /* create the initial listening connection */
-<<<<<<< HEAD
-    if (!(listen_conn = conn_new(l_socket, conn_listening,
-                                 EV_READ | EV_PERSIST, 1, ascii_prot,
-                                 main_base))) {
-        fprintf(stderr, "failed to create listening connection");
-        exit(EXIT_FAILURE);
-=======
-    int *l_socket_ptr;
-    conn *next = NULL;
-    for (l_socket_ptr= l_socket, x = 0; x < l_socket_count; l_socket_ptr++, x++) {
-        conn *listen_conn_add;
-        if (*l_socket_ptr > -1 ) {
-            if (!(listen_conn_add = conn_new(*l_socket_ptr, conn_listening,
-                                             EV_READ | EV_PERSIST, 1, false, main_base))) {
-                fprintf(stderr, "failed to create listening connection\n");
-                exit(EXIT_FAILURE);
-            }
-
-            if (listen_conn == NULL) {
-                next = listen_conn = listen_conn_add;
-            } else {
-                next->next= listen_conn_add;
-            }
-        }
->>>>>>> c12ebb2b
-    }
-
-    /* Same for binary protocol */
-    if (bl_socket > 0) {
-        if (!(bin_listen_conn = conn_new(bl_socket, conn_listening,
-                                 EV_READ | EV_PERSIST, 1, binary_prot,
-                                 main_base))) {
-            fprintf(stderr, "failed to create listening connection");
-            exit(EXIT_FAILURE);
-        }
-    }
+    /* Set up all of the listening connections */
+    setup_listening_conns(l_socket, l_socket_count, ascii_prot);
+    setup_listening_conns(bl_socket, bl_socket_count, binary_prot);
 
     /* start up worker threads if MT mode */
     thread_init(settings.num_threads, main_base);
@@ -3808,13 +3678,8 @@
     if (u_socket) {
         for (c = 0; c < settings.num_threads; c++) {
             /* this is guaranteed to hit all threads because we round-robin */
-<<<<<<< HEAD
-            dispatch_conn_new(u_socket, conn_read, EV_READ | EV_PERSIST,
+            dispatch_conn_new(*u_socket, conn_read, EV_READ | EV_PERSIST,
                               UDP_READ_BUFFER_SIZE, ascii_udp_prot);
-=======
-            dispatch_conn_new(*u_socket, conn_read, EV_READ | EV_PERSIST,
-                              UDP_READ_BUFFER_SIZE, 1);
->>>>>>> c12ebb2b
         }
     }
     /* enter the event loop */
