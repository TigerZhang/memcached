/* -*- Mode: C; tab-width: 4; c-basic-offset: 4; indent-tabs-mode: nil -*- */
/*
 *  memcached - memory caching daemon
 *
 *       http://www.danga.com/memcached/
 *
 *  Copyright 2003 Danga Interactive, Inc.  All rights reserved.
 *
 *  Use and distribution licensed under the BSD license.  See
 *  the LICENSE file for full text.
 *
 *  Authors:
 *      Anatoly Vorobey <mellon@pobox.com>
 *      Brad Fitzpatrick <brad@danga.com>
std *
 *  $Id$
 */
#include "memcached.h"
#include <sys/stat.h>
#include <sys/socket.h>
#include <sys/un.h>
#include <signal.h>
#include <sys/resource.h>
#include <sys/uio.h>
#include <ctype.h>

/* some POSIX systems need the following definition
 * to get mlockall flags out of sys/mman.h.  */
#ifndef _P1003_1B_VISIBLE
#define _P1003_1B_VISIBLE
#endif
/* need this to get IOV_MAX on some platforms. */
#ifndef __need_IOV_MAX
#define __need_IOV_MAX
#endif
#include <pwd.h>
#include <sys/mman.h>
#include <fcntl.h>
#include <netinet/tcp.h>
#include <arpa/inet.h>
#include <errno.h>
#include <stdlib.h>
#include <stdio.h>
#include <string.h>
#include <time.h>
#include <assert.h>
#include <limits.h>

#ifdef HAVE_MALLOC_H
/* OpenBSD has a malloc.h, but warns to use stdlib.h instead */
#ifndef __OpenBSD__
#include <malloc.h>
#endif
#endif

/* FreeBSD 4.x doesn't have IOV_MAX exposed. */
#ifndef IOV_MAX
#if defined(__FreeBSD__) || defined(__APPLE__)
# define IOV_MAX 1024
#endif
#endif

/*
 * forward declarations
 */
static void drive_machine(conn *c);
static int new_socket(struct addrinfo *ai);
<<<<<<< HEAD
static int *server_socket(const int port, const int prot, int *count);
=======
static int server_socket(const int port, const bool is_udp);
>>>>>>> ace1a29a
static int try_read_command(conn *c);
static int try_read_network(conn *c);
static int try_read_udp(conn *c);
static void conn_set_state(conn *, int);

/* stats */
static void stats_reset(void);
static void stats_init(void);

/* defaults */
static void settings_init(void);

/* event handling, network IO */
static void event_handler(const int fd, const short which, void *arg);
static void conn_close(conn *c);
static void conn_init(void);
static void accept_new_conns(const bool do_accept);
static bool update_event(conn *c, const int new_flags);
static void complete_nread(conn *c);
static void process_command(conn *c, char *command);
static int transmit(conn *c);
static int ensure_iov_space(conn *c);
static int add_iov(conn *c, const void *buf, int len);
static int add_msghdr(conn *c);

/* time handling */
static void set_current_time(void);  /* update the global variable holding
                              global 32-bit seconds-since-start time
                              (to avoid 64 bit time_t) */

static void conn_free(conn *c);

/** exported globals **/
struct stats stats;
struct settings settings;

/** file scope variables **/
static item **todelete = NULL;
static int delcurr;
static int deltotal;
static conn *listen_conn = NULL;
static struct event_base *main_base;

#define TRANSMIT_COMPLETE   0
#define TRANSMIT_INCOMPLETE 1
#define TRANSMIT_SOFT_ERROR 2
#define TRANSMIT_HARD_ERROR 3

static int *buckets = 0; /* bucket->generation array for a managed instance */

#define REALTIME_MAXDELTA 60*60*24*30
/*
 * given time value that's either unix time or delta from current unix time, return
 * unix time. Use the fact that delta can't exceed one month (and real time value can't
 * be that low).
 */
static rel_time_t realtime(const time_t exptime) {
    /* no. of seconds in 30 days - largest possible delta exptime */

    if (exptime == 0) return 0; /* 0 means never expire */

    if (exptime > REALTIME_MAXDELTA) {
        /* if item expiration is at/before the server started, give it an
           expiration time of 1 second after the server started.
           (because 0 means don't expire).  without this, we'd
           underflow and wrap around to some large value way in the
           future, effectively making items expiring in the past
           really expiring never */
        if (exptime <= stats.started)
            return (rel_time_t)1;
        return (rel_time_t)(exptime - stats.started);
    } else {
        return (rel_time_t)(exptime + current_time);
    }
}

static void stats_init(void) {
    stats.curr_items = stats.total_items = stats.curr_conns = stats.total_conns = stats.conn_structs = 0;
    stats.get_cmds = stats.set_cmds = stats.get_hits = stats.get_misses = stats.evictions = 0;
    stats.curr_bytes = stats.bytes_read = stats.bytes_written = 0;

    /* make the time we started always be 2 seconds before we really
       did, so time(0) - time.started is never zero.  if so, things
       like 'settings.oldest_live' which act as booleans as well as
       values are now false in boolean context... */
    stats.started = time(0) - 2;
    stats_prefix_init();
}

static void stats_reset(void) {
    STATS_LOCK();
    stats.total_items = stats.total_conns = 0;
    stats.get_cmds = stats.set_cmds = stats.get_hits = stats.get_misses = stats.evictions = 0;
    stats.bytes_read = stats.bytes_written = 0;
    stats_prefix_clear();
    STATS_UNLOCK();
}

static void settings_init(void) {
    settings.access=0700;
    settings.port = 11211;
    settings.udpport = 0;
    /* By default this string should be NULL for getaddrinfo() */
    settings.inter = NULL;
    settings.maxbytes = 64 * 1024 * 1024; /* default is 64MB */
    settings.maxconns = 1024;         /* to limit connections-related memory to about 5MB */
    settings.verbose = 0;
    settings.oldest_live = 0;
    settings.evict_to_free = 1;       /* push old items out of cache when memory runs out */
    settings.socketpath = NULL;       /* by default, not using a unix socket */
    settings.managed = false;
    settings.factor = 1.25;
    settings.chunk_size = 48;         /* space for a modest key and value */
#ifdef USE_THREADS
    settings.num_threads = 4;
#else
    settings.num_threads = 1;
#endif
    settings.prefix_delimiter = ':';
    settings.detail_enabled = 0;
}

/* returns true if a deleted item's delete-locked-time is over, and it
   should be removed from the namespace */
static bool item_delete_lock_over (item *it) {
    assert(it->it_flags & ITEM_DELETED);
    return (current_time >= it->exptime);
}

/*
 * Adds a message header to a connection.
 *
 * Returns 0 on success, -1 on out-of-memory.
 */
static int add_msghdr(conn *c)
{
    struct msghdr *msg;

    assert(c != NULL);

    if (c->msgsize == c->msgused) {
        msg = realloc(c->msglist, c->msgsize * 2 * sizeof(struct msghdr));
        if (! msg)
            return -1;
        c->msglist = msg;
        c->msgsize *= 2;
    }

    msg = c->msglist + c->msgused;

    /* this wipes msg_iovlen, msg_control, msg_controllen, and
       msg_flags, the last 3 of which aren't defined on solaris: */
    memset(msg, 0, sizeof(struct msghdr));

    msg->msg_iov = &c->iov[c->iovused];

    if (c->request_addr_size > 0) {
        msg->msg_name = &c->request_addr;
        msg->msg_namelen = c->request_addr_size;
    }

    c->msgbytes = 0;
    c->msgused++;

    if (IS_UDP(c->protocol)) {
        /* Leave room for the UDP header, which we'll fill in later. */
        return add_iov(c, NULL, UDP_HEADER_SIZE);
    }

    return 0;
}


/*
 * Free list management for connections.
 */

static conn **freeconns;
static int freetotal;
static int freecurr;


static void conn_init(void) {
    freetotal = 200;
    freecurr = 0;
    if ((freeconns = (conn **)malloc(sizeof(conn *) * freetotal)) == NULL) {
        fprintf(stderr, "malloc()\n");
    }
    return;
}

/*
 * Returns a connection from the freelist, if any. Should call this using
 * conn_from_freelist() for thread safety.
 */
conn *do_conn_from_freelist() {
    conn *c;

    if (freecurr > 0) {
        c = freeconns[--freecurr];
    } else {
        c = NULL;
    }

    return c;
}

/*
 * Adds a connection to the freelist. 0 = success. Should call this using
 * conn_add_to_freelist() for thread safety.
 */
bool do_conn_add_to_freelist(conn *c) {
    if (freecurr < freetotal) {
        freeconns[freecurr++] = c;
        return false;
    } else {
        /* try to enlarge free connections array */
        conn **new_freeconns = realloc(freeconns, sizeof(conn *) * freetotal * 2);
        if (new_freeconns) {
            freetotal *= 2;
            freeconns = new_freeconns;
            freeconns[freecurr++] = c;
            return false;
        }
    }
    return true;
}

static char *prot_text(const int prot) {
    char *rv="unknown";
    switch(prot) {
        case ascii_prot:
            rv="ascii";
            break;
        case binary_prot:
            rv="binary";
            break;
        case ascii_udp_prot:
            rv="ascii-udp";
            break;
    }
    return rv;
}

conn *conn_new(const int sfd, const int init_state, const int event_flags,
                const int read_buffer_size, const int prot,
                struct event_base *base) {
    conn *c = conn_from_freelist();

    if (NULL == c) {
        if (!(c = (conn *)malloc(sizeof(conn)))) {
            fprintf(stderr, "malloc()\n");
            return NULL;
        }
        c->rbuf = c->wbuf = 0;
        c->ilist = 0;
        c->suffixlist = 0;
        c->iov = 0;
        c->msglist = 0;
        c->hdrbuf = 0;

        c->rsize = read_buffer_size;
        c->wsize = DATA_BUFFER_SIZE;
        c->isize = ITEM_LIST_INITIAL;
        c->suffixsize = SUFFIX_LIST_INITIAL;
        c->iovsize = IOV_LIST_INITIAL;
        c->msgsize = MSG_LIST_INITIAL;
        c->hdrsize = 0;

        c->rbuf = (char *)malloc((size_t)c->rsize);
        c->wbuf = (char *)malloc((size_t)c->wsize);
        c->ilist = (item **)malloc(sizeof(item *) * c->isize);
        c->suffixlist = (char **)malloc(sizeof(char *) * c->suffixsize);
        c->iov = (struct iovec *)malloc(sizeof(struct iovec) * c->iovsize);
        c->msglist = (struct msghdr *)malloc(sizeof(struct msghdr) * c->msgsize);

        if (c->rbuf == 0 || c->wbuf == 0 || c->ilist == 0 || c->iov == 0 ||
                c->msglist == 0 || c->suffixlist == 0) {
            if (c->rbuf != 0) free(c->rbuf);
            if (c->wbuf != 0) free(c->wbuf);
            if (c->ilist !=0) free(c->ilist);
            if (c->suffixlist != 0) free(c->suffixlist);
            if (c->iov != 0) free(c->iov);
            if (c->msglist != 0) free(c->msglist);
            free(c);
            fprintf(stderr, "malloc()\n");
            return NULL;
        }

        STATS_LOCK();
        stats.conn_structs++;
        STATS_UNLOCK();
    }

    /* unix socket mode doesn't need this, so zeroed out.  but why
     * is this done for every command?  presumably for UDP
     * mode.  */
    if (!settings.socketpath) {
        c->request_addr_size = sizeof(c->request_addr);
    } else {
        c->request_addr_size = 0;
    }

    if (settings.verbose > 1) {
        if (init_state == conn_listening) {
            fprintf(stderr, "<%d server listening (%s)\n", sfd,
                prot_text(prot));
        } else if (IS_UDP(prot)) {
            fprintf(stderr, "<%d server listening (udp)\n", sfd);
        } else if (prot == binary_prot) {
            fprintf(stderr, "<%d new binary client connection\n", sfd);
        } else if (prot == ascii_prot) {
            fprintf(stderr, "<%d new ascii client connection\n", sfd);
        } else {
            fprintf(stderr, "<%d new unknown (%d) client connection\n",
                sfd, prot);
            abort();
        }
    }

    c->sfd = sfd;
    c->protocol = prot;
    c->state = init_state;
    c->rlbytes = 0;
    c->cmd = -1;
    c->rbytes = c->wbytes = 0;
    c->wcurr = c->wbuf;
    c->rcurr = c->rbuf;
    c->ritem = 0;
    c->icurr = c->ilist;
    c->suffixcurr = c->suffixlist;
    c->ileft = 0;
    c->suffixleft = 0;
    c->iovused = 0;
    c->msgcurr = 0;
    c->msgused = 0;

    c->write_and_go = init_state;
    c->write_and_free = 0;
    c->item = 0;
    c->bucket = -1;
    c->gen = 0;

    event_set(&c->event, sfd, event_flags, event_handler, (void *)c);
    event_base_set(base, &c->event);
    c->ev_flags = event_flags;

    if (event_add(&c->event, 0) == -1) {
        if (conn_add_to_freelist(c)) {
            conn_free(c);
        }
        perror("event_add");
        return NULL;
    }

    STATS_LOCK();
    stats.curr_conns++;
    stats.total_conns++;
    STATS_UNLOCK();

    return c;
}

static void conn_cleanup(conn *c) {
    assert(c != NULL);

    if (c->item) {
        item_remove(c->item);
        c->item = 0;
    }

    if (c->ileft != 0) {
        for (; c->ileft > 0; c->ileft--,c->icurr++) {
            item_remove(*(c->icurr));
        }
    }

    if (c->suffixleft != 0) {
        for (; c->suffixleft > 0; c->suffixleft--, c->suffixcurr++) {
            if(suffix_add_to_freelist(*(c->suffixcurr))) {
                free(*(c->suffixcurr));
            }
        }
    }

    if (c->write_and_free) {
        free(c->write_and_free);
        c->write_and_free = 0;
    }
}

/*
 * Frees a connection.
 */
void conn_free(conn *c) {
    if (c) {
        if (c->hdrbuf)
            free(c->hdrbuf);
        if (c->msglist)
            free(c->msglist);
        if (c->rbuf)
            free(c->rbuf);
        if (c->wbuf)
            free(c->wbuf);
        if (c->ilist)
            free(c->ilist);
        if (c->suffixlist)
            free(c->suffixlist);
        if (c->iov)
            free(c->iov);
        free(c);
    }
}

static void conn_close(conn *c) {
    assert(c != NULL);

    /* delete the event, the socket and the conn */
    event_del(&c->event);

    if (settings.verbose > 1)
        fprintf(stderr, "<%d connection closed.\n", c->sfd);

    close(c->sfd);
    accept_new_conns(true);
    conn_cleanup(c);

    /* if the connection has big buffers, just free it */
    if (c->rsize > READ_BUFFER_HIGHWAT || conn_add_to_freelist(c)) {
        conn_free(c);
    }

    STATS_LOCK();
    stats.curr_conns--;
    STATS_UNLOCK();

    return;
}

static int get_init_state(conn *c) {
    int rv=0;
    assert(c != NULL);

    switch(c->protocol) {
        case binary_prot:
            rv=conn_bin_init;
            break;
        default:
            rv=conn_read;
    }
    return rv;
}

/* Set the given connection to its initial state.  The initial state will vary
 * base don protocol type. */
static void conn_set_init_state(conn *c) {
    assert(c != NULL);

    conn_set_state(c, get_init_state(c));
}

/*
 * Shrinks a connection's buffers if they're too big.  This prevents
 * periodic large "get" requests from permanently chewing lots of server
 * memory.
 *
 * This should only be called in between requests since it can wipe output
 * buffers!
 */
static void conn_shrink(conn *c) {
    assert(c != NULL);

    if (IS_UDP(c->protocol))
        return;

    if (c->rsize > READ_BUFFER_HIGHWAT && c->rbytes < DATA_BUFFER_SIZE) {
        char *newbuf;

        if (c->rcurr != c->rbuf)
            memmove(c->rbuf, c->rcurr, (size_t)c->rbytes);

        newbuf = (char *)realloc((void *)c->rbuf, DATA_BUFFER_SIZE);

        if (newbuf) {
            c->rbuf = newbuf;
            c->rsize = DATA_BUFFER_SIZE;
        }
        /* TODO check other branch... */
        c->rcurr = c->rbuf;
    }

    if (c->isize > ITEM_LIST_HIGHWAT) {
        item **newbuf = (item**) realloc((void *)c->ilist, ITEM_LIST_INITIAL * sizeof(c->ilist[0]));
        if (newbuf) {
            c->ilist = newbuf;
            c->isize = ITEM_LIST_INITIAL;
        }
    /* TODO check error condition? */
    }

    if (c->msgsize > MSG_LIST_HIGHWAT) {
        struct msghdr *newbuf = (struct msghdr *) realloc((void *)c->msglist, MSG_LIST_INITIAL * sizeof(c->msglist[0]));
        if (newbuf) {
            c->msglist = newbuf;
            c->msgsize = MSG_LIST_INITIAL;
        }
    /* TODO check error condition? */
    }

    if (c->iovsize > IOV_LIST_HIGHWAT) {
        struct iovec *newbuf = (struct iovec *) realloc((void *)c->iov, IOV_LIST_INITIAL * sizeof(c->iov[0]));
        if (newbuf) {
            c->iov = newbuf;
            c->iovsize = IOV_LIST_INITIAL;
        }
    /* TODO check return value */
    }
}

/*
 * Sets a connection's current state in the state machine. Any special
 * processing that needs to happen on certain state transitions can
 * happen here.
 */
static void conn_set_state(conn *c, int state) {
    assert(c != NULL);

    if (state != c->state) {
        if (state == conn_read) {
            conn_shrink(c);
            assoc_move_next_bucket();
        }
        c->state = state;
    }
}

/*
 * Free list management for suffix buffers.
 */

static char **freesuffix;
static int freesuffixtotal;
static int freesuffixcurr;

static void suffix_init(void) {
    freesuffixtotal = 500;
    freesuffixcurr  = 0;

    freesuffix = (char **)malloc( sizeof(char *) * freesuffixtotal );
    if (freesuffix == NULL) {
        fprintf(stderr, "malloc()\n");
    }
    return;
}

/*
 * Returns a suffix buffer from the freelist, if any. Should call this using
 * suffix_from_freelist() for thread safety.
 */
char *do_suffix_from_freelist() {
    char *s;

    if (freesuffixcurr > 0) {
        s = freesuffix[--freesuffixcurr];
    } else {
        /* If malloc fails, let the logic fall through without spamming
         * STDERR on the server. */
        s = malloc( SUFFIX_SIZE );
    }

    return s;
}

/*
 * Adds a connection to the freelist. 0 = success. Should call this using
 * conn_add_to_freelist() for thread safety.
 */
bool do_suffix_add_to_freelist(char *s) {
    if (freesuffixcurr < freesuffixtotal) {
        freesuffix[freesuffixcurr++] = s;
        return false;
    } else {
        /* try to enlarge free connections array */
        char **new_freesuffix = realloc(freesuffix, freesuffixtotal * 2);
        if (new_freesuffix) {
            freesuffixtotal *= 2;
            freesuffix = new_freesuffix;
            freesuffix[freesuffixcurr++] = s;
            return false;
        }
    }
    return true;
}

/*
 * Ensures that there is room for another struct iovec in a connection's
 * iov list.
 *
 * Returns 0 on success, -1 on out-of-memory.
 */
static int ensure_iov_space(conn *c) {
    assert(c != NULL);

    if (c->iovused >= c->iovsize) {
        int i, iovnum;
        struct iovec *new_iov = (struct iovec *)realloc(c->iov,
                                (c->iovsize * 2) * sizeof(struct iovec));
        if (! new_iov)
            return -1;
        c->iov = new_iov;
        c->iovsize *= 2;

        /* Point all the msghdr structures at the new list. */
        for (i = 0, iovnum = 0; i < c->msgused; i++) {
            c->msglist[i].msg_iov = &c->iov[iovnum];
            iovnum += c->msglist[i].msg_iovlen;
        }
    }

    return 0;
}


/*
 * Adds data to the list of pending data that will be written out to a
 * connection.
 *
 * Returns 0 on success, -1 on out-of-memory.
 */

static int add_iov(conn *c, const void *buf, int len) {
    struct msghdr *m;
    int leftover;
    bool limit_to_mtu;

    assert(c != NULL);

    do {
        m = &c->msglist[c->msgused - 1];

        /*
         * Limit UDP packets, and the first payloads of TCP replies, to
         * UDP_MAX_PAYLOAD_SIZE bytes.
         */
        limit_to_mtu = IS_UDP(c->protocol) || (1 == c->msgused);

        /* We may need to start a new msghdr if this one is full. */
        if (m->msg_iovlen == IOV_MAX ||
            (limit_to_mtu && c->msgbytes >= UDP_MAX_PAYLOAD_SIZE)) {
            add_msghdr(c);
            m = &c->msglist[c->msgused - 1];
        }

        if (ensure_iov_space(c) != 0)
            return -1;

        /* If the fragment is too big to fit in the datagram, split it up */
        if (limit_to_mtu && len + c->msgbytes > UDP_MAX_PAYLOAD_SIZE) {
            leftover = len + c->msgbytes - UDP_MAX_PAYLOAD_SIZE;
            len -= leftover;
        } else {
            leftover = 0;
        }

        m = &c->msglist[c->msgused - 1];
        m->msg_iov[m->msg_iovlen].iov_base = (void *)buf;
        m->msg_iov[m->msg_iovlen].iov_len = len;

        c->msgbytes += len;
        c->iovused++;
        m->msg_iovlen++;

        buf = ((char *)buf) + len;
        len = leftover;
    } while (leftover > 0);

    return 0;
}


/*
 * Constructs a set of UDP headers and attaches them to the outgoing messages.
 */
static int build_udp_headers(conn *c) {
    int i;
    unsigned char *hdr;

    assert(c != NULL);

    if (c->msgused > c->hdrsize) {
        void *new_hdrbuf;
        if (c->hdrbuf)
            new_hdrbuf = realloc(c->hdrbuf, c->msgused * 2 * UDP_HEADER_SIZE);
        else
            new_hdrbuf = malloc(c->msgused * 2 * UDP_HEADER_SIZE);
        if (! new_hdrbuf)
            return -1;
        c->hdrbuf = (unsigned char *)new_hdrbuf;
        c->hdrsize = c->msgused * 2;
    }

    hdr = c->hdrbuf;
    for (i = 0; i < c->msgused; i++) {
        c->msglist[i].msg_iov[0].iov_base = hdr;
        c->msglist[i].msg_iov[0].iov_len = UDP_HEADER_SIZE;
        *hdr++ = c->request_id / 256;
        *hdr++ = c->request_id % 256;
        *hdr++ = i / 256;
        *hdr++ = i % 256;
        *hdr++ = c->msgused / 256;
        *hdr++ = c->msgused % 256;
        *hdr++ = 0;
        *hdr++ = 0;
        assert((void *) hdr == (void *)c->msglist[i].msg_iov[0].iov_base + UDP_HEADER_SIZE);
    }

    return 0;
}


static void out_string(conn *c, const char *str) {
    size_t len;

    assert(c != NULL);

    if (settings.verbose > 1)
        fprintf(stderr, ">%d %s\n", c->sfd, str);

    len = strlen(str);
    if ((len + 2) > c->wsize) {
        /* ought to be always enough. just fail for simplicity */
        str = "SERVER_ERROR output line too long";
        len = strlen(str);
    }

    memcpy(c->wbuf, str, len);
    memcpy(c->wbuf + len, "\r\n", 3);
    c->wbytes = len + 2;
    c->wcurr = c->wbuf;

    conn_set_state(c, conn_write);
    c->write_and_go = get_init_state(c);
    return;
}

/*
 * we get here after reading the value in set/add/replace commands. The command
 * has been stored in c->item_comm, and the item is ready in c->item.
 */
static void complete_nread_ascii(conn *c) {
    assert(c != NULL);

    item *it = c->item;
    int comm = c->item_comm;
    int ret;

    STATS_LOCK();
    stats.set_cmds++;
    STATS_UNLOCK();

    if (strncmp(ITEM_data(it) + it->nbytes - 2, "\r\n", 2) != 0) {
        out_string(c, "CLIENT_ERROR bad data chunk");
    } else {
      ret = store_item(it, comm);
      if (ret == 1)
          out_string(c, "STORED");
      else if(ret == 2)
          out_string(c, "EXISTS");
      else if(ret == 3)
          out_string(c, "NOT_FOUND");
      else
          out_string(c, "NOT_STORED");
    }

    item_remove(c->item);       /* release the c->item reference */
    c->item = 0;
}

static void add_bin_header(conn *c, int err, int hdr_len, int body_len) {
    int i=0;
    uint32_t res_header[BIN_PKT_HDR_WORDS];

    assert(c);
    assert(body_len >= 0);

    c->msgcurr = 0;
    c->msgused = 0;
    c->iovused = 0;
    if (add_msghdr(c) != 0) {
        /* XXX:  out_string is inappropriate here */
        out_string(c, "SERVER_ERROR out of memory");
        return;
    }

    res_header[0] = BIN_RES_MAGIC << 24;
    res_header[0] |= ((0xff & c->cmd) << 16);
    res_header[0] |= err & 0xffff;

    res_header[1] = hdr_len << 24;
    /* TODO:  Support datatype */
    res_header[2] = body_len;
    res_header[3] = c->opaque;

    if(settings.verbose > 1) {
        fprintf(stderr, "Writing bin response:  %08x %08x %08x %08x\n",
            res_header[0], res_header[1], res_header[2], res_header[3]);
    }

    for(i=0; i<BIN_PKT_HDR_WORDS; i++) {
        res_header[i] = htonl(res_header[i]);
    }

    assert(c->wsize >= MIN_BIN_PKT_LENGTH);
    memcpy(c->wbuf, &res_header, MIN_BIN_PKT_LENGTH);
    add_iov(c, c->wbuf, MIN_BIN_PKT_LENGTH);
}

static void write_bin_error(conn *c, int err, int swallow) {
    char *errstr="Unknown error";
    switch(err) {
        case ERR_UNKNOWN_CMD:
            errstr="Unknown command";
            break;
        case ERR_NOT_FOUND:
            errstr="Not found";
            break;
        case ERR_INVALID_ARGUMENTS:
            errstr="Invalid arguments";
            break;
        case ERR_EXISTS:
            errstr="Data exists for key.";
            break;
        case ERR_TOO_LARGE:
            errstr="Too large.";
            break;
        case ERR_NOT_STORED:
            errstr="Not stored.";
            break;
        default:
            errstr="UNHANDLED ERROR";
            fprintf(stderr, "UNHANDLED ERROR:  %d\n", err);
    }
    if(settings.verbose > 0) {
        fprintf(stderr, "Writing an error:  %s\n", errstr);
    }
    add_bin_header(c, err, 0, strlen(errstr));
    add_iov(c, errstr, strlen(errstr));

    conn_set_state(c, conn_mwrite);
    if(swallow > 0) {
        c->sbytes=swallow;
        c->write_and_go = conn_swallow;
    } else {
        c->write_and_go = conn_bin_init;
    }
}

/* Form and send a response to a command over the binary protocol */
static void write_bin_response(conn *c, void *d, int hlen, int dlen) {
    add_bin_header(c, 0, hlen, dlen);
    if(dlen > 0) {
        add_iov(c, d, dlen);
    }
    conn_set_state(c, conn_mwrite);
    c->write_and_go = conn_bin_init;
}

/* Byte swap a 64-bit number */
static int64_t swap64(int64_t in) {
#ifdef ENDIAN_LITTLE
    /* Little endian, flip the bytes around until someone makes a faster/better
    * way to do this. */
    int64_t rv=0;
    int i=0;
     for(i=0; i<8; i++) {
        rv = (rv << 8) | (in & 0xff);
        in >>= 8;
     }
    return rv;
#else
    /* big-endian machines don't need byte swapping */
    return in;
#endif
}

static void complete_incr_bin(conn *c) {
    item *it;
    int64_t delta;
    uint64_t initial;
    int32_t exptime;
    char *key;
    size_t nkey;
    int i;
    uint64_t *responseBuf = (uint64_t*) c->wbuf + BIN_INCR_HDR_LEN;

    assert(c != NULL);

    key=c->rbuf + BIN_INCR_HDR_LEN;
    nkey=c->keylen;
    key[nkey]=0x00;

    delta = swap64(*((int64_t*)(c->rbuf)));
    initial = (uint64_t)swap64(*((int64_t*)(c->rbuf + 8)));
    exptime = ntohl(*((int*)(c->rbuf + 16)));

    if(settings.verbose) {
        fprintf(stderr, "incr ");
        for(i=0; i<nkey; i++) {
            fprintf(stderr, "%c", key[i]);
        }
        fprintf(stderr, " %lld, %llu, %d\n", delta, initial, exptime);
    }

    /* XXX:  Not sure what to do with these yet
    if (settings.managed) {
        int bucket = c->bucket;
        if (bucket == -1) {
            out_string(c, "CLIENT_ERROR no BG data in managed mode");
            return;
        }
        c->bucket = -1;
        if (buckets[bucket] != c->gen) {
            out_string(c, "ERROR_NOT_OWNER");
            return;
        }
    }
    */

    it = item_get(key, nkey);
    if (it) {
        /* Weird magic in add_delta forces me to pad here */
        char tmpbuf[INCR_MAX_STORAGE_LEN];
        uint64_t l=0;
        memset(tmpbuf, ' ', INCR_MAX_STORAGE_LEN);
        tmpbuf[INCR_MAX_STORAGE_LEN]=0x00;
        add_delta(it, c->cmd == CMD_INCR, delta, tmpbuf);
        *responseBuf=swap64(strtoull(tmpbuf, NULL, 10));

        write_bin_response(c, responseBuf, BIN_INCR_HDR_LEN, INCR_RES_LEN);
        item_remove(it);         /* release our reference */
    } else {
        if(exptime >= 0) {
            /* Save some room for the response */
            assert(c->wsize > BIN_INCR_HDR_LEN + BIN_DEL_HDR_LEN);
            *responseBuf=swap64(initial);
            it = item_alloc(key, nkey, 0, realtime(exptime),
                INCR_MAX_STORAGE_LEN);
            snprintf(ITEM_data(it), INCR_MAX_STORAGE_LEN, "%llu", initial);

            if(store_item(it, NREAD_SET)) {
                write_bin_response(c, responseBuf, BIN_INCR_HDR_LEN,
                    INCR_RES_LEN);
            } else {
                write_bin_error(c, ERR_NOT_STORED, 0);
            }
            item_remove(it);         /* release our reference */
        } else {
            write_bin_error(c, ERR_NOT_FOUND, 0);
        }
    }
}

static void complete_update_bin(conn *c) {
    int eno=-1, ret=0;
    assert(c != NULL);

    item *it = c->item;

    STATS_LOCK();
    stats.set_cmds++;
    STATS_UNLOCK();

    /* We don't actually receive the trailing two characters in the bin
     * protocol, so we're going to just set them here */
    *(ITEM_data(it) + it->nbytes - 2) = '\r';
    *(ITEM_data(it) + it->nbytes - 1) = '\n';

    switch (store_item(it, c->item_comm)) {
        case 1:
            /* Stored */
            write_bin_response(c, NULL, BIN_SET_HDR_LEN, 0);
            break;
        case 2:
            write_bin_error(c, ERR_EXISTS, 0);
            break;
        case 3:
            write_bin_error(c, ERR_NOT_FOUND, 0);
            break;
        default:
            if(c->item_comm == NREAD_ADD) {
                eno=ERR_EXISTS;
            } else if(c->item_comm == NREAD_REPLACE) {
                eno=ERR_NOT_FOUND;
            } else {
                eno=ERR_NOT_STORED;
            }
            write_bin_error(c, eno, 0);
    }

    item_remove(c->item);       /* release the c->item reference */
    c->item = 0;
}

static void process_bin_get(conn *c) {
    item *it;

    it = item_get(c->rbuf, c->keylen);
    if (it) {
        int *flags;
        uint64_t* identifier;

        assert(c->rsize >= MIN_BIN_PKT_LENGTH + 4);

        /* This is a bit of magic.  I'm using wbuf as the header, so I'll place
        this is int in far enough to cover the header */
        flags=(int*)(c->wbuf + MIN_BIN_PKT_LENGTH);
        *flags=htonl(strtoul(ITEM_suffix(it), NULL, 10));

        /* the length has two unnecessary bytes, and then we write four more */
        add_bin_header(c, 0, GET_RES_HDR_LEN, it->nbytes - 2 + GET_RES_HDR_LEN);
        /* Flags */
        add_iov(c, flags, 4);
        identifier=(uint64_t*)(c->wbuf + MIN_BIN_PKT_LENGTH + 4);
        *identifier=swap64((uint32_t)it->cas_id);
        add_iov(c, identifier, 8);
        /* bytes minus the CRLF */
        add_iov(c, ITEM_data(it), it->nbytes - 2);
        conn_set_state(c, conn_mwrite);
    } else {
        if(c->cmd == CMD_GETQ) {
            conn_set_state(c, conn_bin_init);
        } else {
            write_bin_error(c, ERR_NOT_FOUND, 0);
        }
    }
}

static void bin_read_key(conn *c, int next_substate, int extra) {
    assert(c);
    c->substate = next_substate;
    c->rlbytes = c->keylen + extra;
    assert(c->rsize >= c->rlbytes);
    c->ritem = c->rbuf;
    conn_set_state(c, conn_nread);
}

static void dispatch_bin_command(conn *c) {
    time_t exptime = 0;
    switch(c->cmd) {
        case CMD_VERSION:
            write_bin_response(c, VERSION, 0, strlen(VERSION));
            break;
        case CMD_FLUSH:
            set_current_time();

            settings.oldest_live = current_time - 1;
            item_flush_expired();
            write_bin_response(c, NULL, 0, 0);
            break;
        case CMD_NOOP:
            write_bin_response(c, NULL, 0, 0);
            break;
        case CMD_SET:
            /* Fallthrough */
        case CMD_ADD:
            /* Fallthrough */
        case CMD_REPLACE:
            bin_read_key(c, bin_reading_set_header, BIN_SET_HDR_LEN);
            break;
        case CMD_GETQ:
        case CMD_GET:
            bin_read_key(c, bin_reading_get_key, 0);
            break;
        case CMD_DELETE:
            bin_read_key(c, bin_reading_del_header, BIN_DEL_HDR_LEN);
            break;
        case CMD_INCR:
        case CMD_DECR:
            bin_read_key(c, bin_reading_incr_header, BIN_INCR_HDR_LEN);
            break;
        default:
            write_bin_error(c, ERR_UNKNOWN_CMD, c->bin_header[2]);
    }
}

static void process_bin_update(conn *c) {
    char *key;
    int nkey;
    int vlen;
    int flags;
    int exptime;
    item *it;
    int comm;
    int hdrlen=BIN_SET_HDR_LEN;

    assert(c != NULL);

    key=c->rbuf + hdrlen;
    nkey=c->keylen;
    key[nkey]=0x00;

    flags = ntohl(*((int*)(c->rbuf)));
    exptime = ntohl(*((int*)(c->rbuf + 4)));
    vlen = c->bin_header[2] - (nkey + hdrlen);

    if(settings.verbose) {
        fprintf(stderr, "Value len is %d\n", vlen);
    }

    if (settings.detail_enabled) {
        stats_prefix_record_set(key);
    }

    /* Not sure what to do with this.
    if (settings.managed) {
        int bucket = c->bucket;
        if (bucket == -1) {
            out_string(c, "CLIENT_ERROR no BG data in managed mode");
            return;
        }
        c->bucket = -1;
        if (buckets[bucket] != c->gen) {
            out_string(c, "ERROR_NOT_OWNER");
            return;
        }
    }
    */

    it = item_alloc(key, nkey, flags, realtime(exptime), vlen+2);

    if (it == 0) {
        if (! item_size_ok(nkey, flags, vlen + 2)) {
            write_bin_error(c, ERR_TOO_LARGE, vlen);
        } else {
            write_bin_error(c, ERR_OUT_OF_MEMORY, vlen);
        }
        /* swallow the data line */
        c->write_and_go = conn_swallow;
        return;
    }

    it->cas_id = (uint64_t)swap64(*((int64_t*)(c->rbuf + 8)));

    switch(c->cmd) {
        case CMD_ADD:
            c->item_comm = NREAD_ADD;
            break;
        case CMD_SET:
            c->item_comm = NREAD_SET;
            break;
        case CMD_REPLACE:
            c->item_comm = NREAD_REPLACE;
            break;
        default:
            assert(0);
    }

    if(it->cas_id != 0) {
        c->item_comm = NREAD_CAS;
    }

    c->item = it;
    c->ritem = ITEM_data(it);
    c->rlbytes = vlen;
    conn_set_state(c, conn_nread);
    c->substate = bin_read_set_value;
}

static void process_bin_delete(conn *c) {
    char *key;
    size_t nkey;
    item *it;
    time_t exptime = 0;

    assert(c != NULL);

    /* XXX:  I don't know what to do with this yet
    if (settings.managed) {
        int bucket = c->bucket;
        if (bucket == -1) {
            out_string(c, "CLIENT_ERROR no BG data in managed mode");
            return;
        }
        c->bucket = -1;
        if (buckets[bucket] != c->gen) {
            out_string(c, "ERROR_NOT_OWNER");
            return;
        }
    }
    */

    exptime = ntohl(*((int*)(c->rbuf)));
    key = c->rbuf + 4;
    nkey = c->keylen;
    key[nkey]=0x00;

    if(settings.verbose) {
        fprintf(stderr, "Deleting %s with a timeout of %d\n", key, exptime);
    }

    if (settings.detail_enabled) {
        stats_prefix_record_delete(key);
    }

    it = item_get(key, nkey);
    if (it) {
        if (exptime == 0) {
            item_unlink(it);
            item_remove(it);      /* release our reference */
            write_bin_response(c, NULL, 0, 0);
        } else {
            /* XXX:  This is really lame, but defer_delete returns a string */
            char *res=defer_delete(it, exptime);
            if(res[0] == 'D') {
                write_bin_response(c, NULL, 0, 0);
            } else {
                write_bin_error(c, ERR_OUT_OF_MEMORY, 0);
            }
        }
    } else {
        write_bin_error(c, ERR_NOT_FOUND, 0);
    }
}

static void complete_nread_binary(conn *c) {
    assert(c != NULL);

    if(c->cmd < 0) {
        /* No command defined.  Figure out what they're trying to say. */
        int i=0;
        /* I did a bit of hard-coding around the packet sizes */
        assert(BIN_PKT_HDR_WORDS == 3);
        for(i=0; i<BIN_PKT_HDR_WORDS; i++) {
            c->bin_header[i] = ntohl(c->bin_header[i]);
        }
        if(settings.verbose) {
            fprintf(stderr, "Read binary protocol data:  %08x %08x %08x %08x\n",
                c->bin_header[0], c->bin_header[1], c->bin_header[2],
                c->bin_header[3]);
        }
        if((c->bin_header[0] >> 24) != BIN_REQ_MAGIC) {
            if(settings.verbose) {
                fprintf(stderr, "Invalid magic:  %x\n", c->bin_header[0] >> 24);
            }
            conn_set_state(c, conn_closing);
            return;
        }
    
        c->msgcurr = 0;
        c->msgused = 0;
        c->iovused = 0;
        if (add_msghdr(c) != 0) {
            out_string(c, "SERVER_ERROR out of memory");
            return;
        }
    
        c->cmd = (c->bin_header[0] >> 16) & 0xff;
        c->keylen = c->bin_header[0] & 0xffff;
        c->opaque = c->bin_header[3];
        if(settings.verbose > 1) {
            fprintf(stderr,
                "Command: %d, opaque=%08x, keylen=%d, total_len=%d\n", c->cmd,
                c->opaque, c->keylen, c->bin_header[2]);
        }
        dispatch_bin_command(c);
    } else {
        switch(c->substate) {
            case bin_reading_set_header:
                process_bin_update(c);
                break;
            case bin_read_set_value:
                complete_update_bin(c);
                break;
            case bin_reading_get_key:
                process_bin_get(c);
                break;
            case bin_reading_del_header:
                process_bin_delete(c);
                break;
            case bin_reading_incr_header:
                complete_incr_bin(c);
                break;
            default:
                fprintf(stderr, "Not handling substate %d\n", c->substate);
                assert(0);
        }
    }
}

static void complete_nread(conn *c) {
    assert(c != NULL);

    if(c->protocol == ascii_prot) {
        complete_nread_ascii(c);
    } else if(c->protocol == binary_prot) {
        complete_nread_binary(c);
    } else {
        assert(0); /* XXX:  Invalid case.  Should probably do more here. */
    }
}

/*
 * Stores an item in the cache according to the semantics of one of the set
 * commands. In threaded mode, this is protected by the cache lock.
 *
 * Returns true if the item was stored.
 */
int do_store_item(item *it, int comm) {
    char *key = ITEM_key(it);
    bool delete_locked = false;
    item *old_it = do_item_get_notedeleted(key, it->nkey, &delete_locked);
    int stored = 0;

    item *new_it = NULL;
    int flags;

    if (old_it != NULL && comm == NREAD_ADD) {
        /* add only adds a nonexistent item, but promote to head of LRU */
        do_item_update(old_it);
    } else if (!old_it && (comm == NREAD_REPLACE
        || comm == NREAD_APPEND || comm == NREAD_PREPEND))
    {
        /* replace only replaces an existing value; don't store */
    } else if (delete_locked && (comm == NREAD_REPLACE || comm == NREAD_ADD
        || comm == NREAD_APPEND || comm == NREAD_PREPEND))
    {
        /* replace and add can't override delete locks; don't store */
    } else if (comm == NREAD_CAS) {
        /* validate cas operation */
        if (delete_locked)
            old_it = do_item_get_nocheck(key, it->nkey);

        if(old_it == NULL) {
          // LRU expired
          stored = 3;
        }
        else if(it->cas_id == old_it->cas_id) {
          // cas validates
          do_item_replace(old_it, it);
          stored = 1;
        } else {
          if(settings.verbose > 1) {
            fprintf(stderr, "CAS:  failure: expected %llu, got %llu\n",
                old_it->cas_id, it->cas_id);
          }
          stored = 2;
        }
    } else {
        /*
         * Append - combine new and old record into single one. Here it's
         * atomic and thread-safe.
         */

        if (comm == NREAD_APPEND || comm == NREAD_PREPEND) {

            /* we have it and old_it here - alloc memory to hold both */
            /* flags was already lost - so recover them from ITEM_suffix(it) */

            flags = (int) strtol(ITEM_suffix(old_it), (char **) NULL, 10);

            new_it = do_item_alloc(key, it->nkey, flags, old_it->exptime, it->nbytes + old_it->nbytes - 2 /* CRLF */);

            if (new_it == NULL) {
                /* SERVER_ERROR out of memory */
                return 0;
            }

            /* copy data from it and old_it to new_it */

            if (comm == NREAD_APPEND) {
                memcpy(ITEM_data(new_it), ITEM_data(old_it), old_it->nbytes);
                memcpy(ITEM_data(new_it) + old_it->nbytes - 2 /* CRLF */, ITEM_data(it), it->nbytes);
            } else {
                /* NREAD_PREPEND */
                memcpy(ITEM_data(new_it), ITEM_data(it), it->nbytes);
                memcpy(ITEM_data(new_it) + it->nbytes - 2 /* CRLF */, ITEM_data(old_it), old_it->nbytes);
            }

            it = new_it;
        }

        /* "set" commands can override the delete lock
           window... in which case we have to find the old hidden item
           that's in the namespace/LRU but wasn't returned by
           item_get.... because we need to replace it */
        if (delete_locked)
            old_it = do_item_get_nocheck(key, it->nkey);

        if (old_it != NULL)
            do_item_replace(old_it, it);
        else
            do_item_link(it);

        stored = 1;
    }

    if (old_it != NULL)
        do_item_remove(old_it);         /* release our reference */
    if (new_it != NULL)
        do_item_remove(new_it);

    return stored;
}

typedef struct token_s {
    char *value;
    size_t length;
} token_t;

#define COMMAND_TOKEN 0
#define SUBCOMMAND_TOKEN 1
#define KEY_TOKEN 1
#define KEY_MAX_LENGTH 250

#define MAX_TOKENS 7

/*
 * Tokenize the command string by replacing whitespace with '\0' and update
 * the token array tokens with pointer to start of each token and length.
 * Returns total number of tokens.  The last valid token is the terminal
 * token (value points to the first unprocessed character of the string and
 * length zero).
 *
 * Usage example:
 *
 *  while(tokenize_command(command, ncommand, tokens, max_tokens) > 0) {
 *      for(int ix = 0; tokens[ix].length != 0; ix++) {
 *          ...
 *      }
 *      ncommand = tokens[ix].value - command;
 *      command  = tokens[ix].value;
 *   }
 */
static size_t tokenize_command(char *command, token_t *tokens, const size_t max_tokens) {
    char *s, *e;
    size_t ntokens = 0;

    assert(command != NULL && tokens != NULL && max_tokens > 1);

    for (s = e = command; ntokens < max_tokens - 1; ++e) {
        if (*e == ' ') {
            if (s != e) {
                tokens[ntokens].value = s;
                tokens[ntokens].length = e - s;
                ntokens++;
                *e = '\0';
            }
            s = e + 1;
        }
        else if (*e == '\0') {
            if (s != e) {
                tokens[ntokens].value = s;
                tokens[ntokens].length = e - s;
                ntokens++;
            }

            break; /* string end */
        }
    }

    /*
     * If we scanned the whole string, the terminal value pointer is null,
     * otherwise it is the first unprocessed character.
     */
    tokens[ntokens].value =  *e == '\0' ? NULL : e;
    tokens[ntokens].length = 0;
    ntokens++;

    return ntokens;
}

/* set up a connection to write a buffer then free it, used for stats */
static void write_and_free(conn *c, char *buf, int bytes) {
    if (buf) {
        c->write_and_free = buf;
        c->wcurr = buf;
        c->wbytes = bytes;
        conn_set_state(c, conn_write);
        c->write_and_go = get_init_state(c);
    } else {
        out_string(c, "SERVER_ERROR out of memory");
    }
}

inline static void process_stats_detail(conn *c, const char *command) {
    assert(c != NULL);

    if (strcmp(command, "on") == 0) {
        settings.detail_enabled = 1;
        out_string(c, "OK");
    }
    else if (strcmp(command, "off") == 0) {
        settings.detail_enabled = 0;
        out_string(c, "OK");
    }
    else if (strcmp(command, "dump") == 0) {
        int len;
        char *stats = stats_prefix_dump(&len);
        write_and_free(c, stats, len);
    }
    else {
        out_string(c, "CLIENT_ERROR usage: stats detail on|off|dump");
    }
}

static void process_stat(conn *c, token_t *tokens, const size_t ntokens) {
    rel_time_t now = current_time;
    char *command;
    char *subcommand;

    assert(c != NULL);

    if(ntokens < 2) {
        out_string(c, "CLIENT_ERROR bad command line");
        return;
    }

    command = tokens[COMMAND_TOKEN].value;

    if (ntokens == 2 && strcmp(command, "stats") == 0) {
        char temp[1024];
        pid_t pid = getpid();
        char *pos = temp;

#ifndef WIN32
        struct rusage usage;
        getrusage(RUSAGE_SELF, &usage);
#endif /* !WIN32 */

        STATS_LOCK();
        pos += sprintf(pos, "STAT pid %u\r\n", pid);
        pos += sprintf(pos, "STAT uptime %u\r\n", now);
        pos += sprintf(pos, "STAT time %ld\r\n", now + stats.started);
        pos += sprintf(pos, "STAT version " VERSION "\r\n");
        pos += sprintf(pos, "STAT pointer_size %d\r\n", 8 * sizeof(void *));
#ifndef WIN32
        pos += sprintf(pos, "STAT rusage_user %ld.%06ld\r\n", usage.ru_utime.tv_sec, usage.ru_utime.tv_usec);
        pos += sprintf(pos, "STAT rusage_system %ld.%06ld\r\n", usage.ru_stime.tv_sec, usage.ru_stime.tv_usec);
#endif /* !WIN32 */
        pos += sprintf(pos, "STAT curr_items %u\r\n", stats.curr_items);
        pos += sprintf(pos, "STAT total_items %u\r\n", stats.total_items);
        pos += sprintf(pos, "STAT bytes %llu\r\n", stats.curr_bytes);
        pos += sprintf(pos, "STAT curr_connections %u\r\n", stats.curr_conns - 1); /* ignore listening conn */
        pos += sprintf(pos, "STAT total_connections %u\r\n", stats.total_conns);
        pos += sprintf(pos, "STAT connection_structures %u\r\n", stats.conn_structs);
        pos += sprintf(pos, "STAT cmd_get %llu\r\n", stats.get_cmds);
        pos += sprintf(pos, "STAT cmd_set %llu\r\n", stats.set_cmds);
        pos += sprintf(pos, "STAT get_hits %llu\r\n", stats.get_hits);
        pos += sprintf(pos, "STAT get_misses %llu\r\n", stats.get_misses);
        pos += sprintf(pos, "STAT evictions %llu\r\n", stats.evictions);
        pos += sprintf(pos, "STAT bytes_read %llu\r\n", stats.bytes_read);
        pos += sprintf(pos, "STAT bytes_written %llu\r\n", stats.bytes_written);
        pos += sprintf(pos, "STAT limit_maxbytes %llu\r\n", (uint64_t) settings.maxbytes);
        pos += sprintf(pos, "STAT threads %u\r\n", settings.num_threads);
        pos += sprintf(pos, "END");
        STATS_UNLOCK();
        out_string(c, temp);
        return;
    }

    subcommand = tokens[SUBCOMMAND_TOKEN].value;

    if (strcmp(subcommand, "reset") == 0) {
        stats_reset();
        out_string(c, "RESET");
        return;
    }

#ifdef HAVE_MALLOC_H
#ifdef HAVE_STRUCT_MALLINFO
    if (strcmp(subcommand, "malloc") == 0) {
        char temp[512];
        struct mallinfo info;
        char *pos = temp;

        info = mallinfo();
        pos += sprintf(pos, "STAT arena_size %d\r\n", info.arena);
        pos += sprintf(pos, "STAT free_chunks %d\r\n", info.ordblks);
        pos += sprintf(pos, "STAT fastbin_blocks %d\r\n", info.smblks);
        pos += sprintf(pos, "STAT mmapped_regions %d\r\n", info.hblks);
        pos += sprintf(pos, "STAT mmapped_space %d\r\n", info.hblkhd);
        pos += sprintf(pos, "STAT max_total_alloc %d\r\n", info.usmblks);
        pos += sprintf(pos, "STAT fastbin_space %d\r\n", info.fsmblks);
        pos += sprintf(pos, "STAT total_alloc %d\r\n", info.uordblks);
        pos += sprintf(pos, "STAT total_free %d\r\n", info.fordblks);
        pos += sprintf(pos, "STAT releasable_space %d\r\nEND", info.keepcost);
        out_string(c, temp);
        return;
    }
#endif /* HAVE_STRUCT_MALLINFO */
#endif /* HAVE_MALLOC_H */

#if !defined(WIN32) || !defined(__APPLE__)
    if (strcmp(subcommand, "maps") == 0) {
        char *wbuf;
        int wsize = 8192; /* should be enough */
        int fd;
        int res;

        if ((wbuf = (char *)malloc(wsize)) == NULL) {
            out_string(c, "SERVER_ERROR out of memory");
            return;
        }

        fd = open("/proc/self/maps", O_RDONLY);
        if (fd == -1) {
            out_string(c, "SERVER_ERROR cannot open the maps file");
            free(wbuf);
            return;
        }

        res = read(fd, wbuf, wsize - 6);  /* 6 = END\r\n\0 */
        if (res == wsize - 6) {
            out_string(c, "SERVER_ERROR buffer overflow");
            free(wbuf); close(fd);
            return;
        }
        if (res == 0 || res == -1) {
            out_string(c, "SERVER_ERROR can't read the maps file");
            free(wbuf); close(fd);
            return;
        }
        memcpy(wbuf + res, "END\r\n", 5);
        write_and_free(c, wbuf, res + 5);
        close(fd);
        return;
    }
#endif

    if (strcmp(subcommand, "cachedump") == 0) {

        char *buf;
        unsigned int bytes, id, limit = 0;

        if(ntokens < 5) {
            out_string(c, "CLIENT_ERROR bad command line");
            return;
        }

        id = strtoul(tokens[2].value, NULL, 10);
        limit = strtoul(tokens[3].value, NULL, 10);

        if(errno == ERANGE) {
            out_string(c, "CLIENT_ERROR bad command line format");
            return;
        }

        buf = item_cachedump(id, limit, &bytes);
        write_and_free(c, buf, bytes);
        return;
    }

    if (strcmp(subcommand, "slabs") == 0) {
        int bytes = 0;
        char *buf = slabs_stats(&bytes);
        write_and_free(c, buf, bytes);
        return;
    }

    if (strcmp(subcommand, "items") == 0) {
        int bytes = 0;
        char *buf = item_stats(&bytes);
        write_and_free(c, buf, bytes);
        return;
    }

    if (strcmp(subcommand, "detail") == 0) {
        if (ntokens < 4)
            process_stats_detail(c, "");  /* outputs the error message */
        else
            process_stats_detail(c, tokens[2].value);
        return;
    }

    if (strcmp(subcommand, "sizes") == 0) {
        int bytes = 0;
        char *buf = item_stats_sizes(&bytes);
        write_and_free(c, buf, bytes);
        return;
    }

    out_string(c, "ERROR");
}

/* ntokens is overwritten here... shrug.. */
static inline void process_get_command(conn *c, token_t *tokens, size_t ntokens, bool return_cas) {
    char *key;
    size_t nkey;
    int i = 0;
    item *it;
    token_t *key_token = &tokens[KEY_TOKEN];
    char *suffix;
    int stats_get_cmds   = 0;
    int stats_get_hits   = 0;
    int stats_get_misses = 0;
    assert(c != NULL);

    if (settings.managed) {
        int bucket = c->bucket;
        if (bucket == -1) {
            out_string(c, "CLIENT_ERROR no BG data in managed mode");
            return;
        }
        c->bucket = -1;
        if (buckets[bucket] != c->gen) {
            out_string(c, "ERROR_NOT_OWNER");
            return;
        }
    }

    do {
        while(key_token->length != 0) {

            key = key_token->value;
            nkey = key_token->length;

            if(nkey > KEY_MAX_LENGTH) {
                STATS_LOCK();
                stats.get_cmds   += stats_get_cmds;
                stats.get_hits   += stats_get_hits;
                stats.get_misses += stats_get_misses;
                STATS_UNLOCK();
                out_string(c, "CLIENT_ERROR bad command line format");
                return;
            }

            stats_get_cmds++;
            it = item_get(key, nkey);
            if (settings.detail_enabled) {
                stats_prefix_record_get(key, NULL != it);
            }
            if (it) {
                if (i >= c->isize) {
                    item **new_list = realloc(c->ilist, sizeof(item *) * c->isize * 2);
                    if (new_list) {
                        c->isize *= 2;
                        c->ilist = new_list;
                    } else break;
                }

                /*
                 * Construct the response. Each hit adds three elements to the
                 * outgoing data list:
                 *   "VALUE "
                 *   key
                 *   " " + flags + " " + data length + "\r\n" + data (with \r\n)
                 */

                if(return_cas == true)
                {
                  /* Goofy mid-flight realloc. */
                  if (i >= c->suffixsize) {
                    char **new_suffix_list = realloc(c->suffixlist,
                                           sizeof(char *) * c->suffixsize * 2);
                    if (new_suffix_list) {
                      c->suffixsize *= 2;
                      c->suffixlist  = new_suffix_list;
                    } else break;
                  }

                  suffix = suffix_from_freelist();
                  if (suffix == NULL) {
                    STATS_LOCK();
                    stats.get_cmds   += stats_get_cmds;
                    stats.get_hits   += stats_get_hits;
                    stats.get_misses += stats_get_misses;
                    STATS_UNLOCK();
                    out_string(c, "SERVER_ERROR out of memory");
                    return;
                  }
                  *(c->suffixlist + i) = suffix;
                  sprintf(suffix, " %llu\r\n", it->cas_id);
                  if (add_iov(c, "VALUE ", 6) != 0 ||
                      add_iov(c, ITEM_key(it), it->nkey) != 0 ||
                      add_iov(c, ITEM_suffix(it), it->nsuffix - 2) != 0 ||
                      add_iov(c, suffix, strlen(suffix)) != 0 ||
                      add_iov(c, ITEM_data(it), it->nbytes) != 0)
                      {
                          break;
                      }
                }
                else
                {
                  if (add_iov(c, "VALUE ", 6) != 0 ||
                      add_iov(c, ITEM_key(it), it->nkey) != 0 ||
                      add_iov(c, ITEM_suffix(it), it->nsuffix + it->nbytes) != 0)
                      {
                          break;
                      }
                }


                if (settings.verbose > 1)
                    fprintf(stderr, ">%d sending key %s\n", c->sfd, ITEM_key(it));

                /* item_get() has incremented it->refcount for us */
                stats_get_hits++;
                item_update(it);
                *(c->ilist + i) = it;
                i++;

            } else {
                stats_get_misses++;
            }

            key_token++;
        }

        /*
         * If the command string hasn't been fully processed, get the next set
         * of tokens.
         */
        if(key_token->value != NULL) {
            ntokens = tokenize_command(key_token->value, tokens, MAX_TOKENS);
            key_token = tokens;
        }

    } while(key_token->value != NULL);

    c->icurr = c->ilist;
    c->ileft = i;
    if (return_cas) {
        c->suffixcurr = c->suffixlist;
        c->suffixleft = i;
    }

    if (settings.verbose > 1)
        fprintf(stderr, ">%d END\n", c->sfd);

    /*
        If the loop was terminated because of out-of-memory, it is not
        reliable to add END\r\n to the buffer, because it might not end
        in \r\n. So we send SERVER_ERROR instead.
    */
    if (key_token->value != NULL || add_iov(c, "END\r\n", 5) != 0
        || (IS_UDP(c->protocol) && build_udp_headers(c) != 0)) {
        out_string(c, "SERVER_ERROR out of memory");
    }
    else {
        conn_set_state(c, conn_mwrite);
        c->msgcurr = 0;
    }

    STATS_LOCK();
    stats.get_cmds   += stats_get_cmds;
    stats.get_hits   += stats_get_hits;
    stats.get_misses += stats_get_misses;
    STATS_UNLOCK();

    return;
}

static void process_update_command(conn *c, token_t *tokens, const size_t ntokens, int comm, bool handle_cas) {
    char *key;
    size_t nkey;
    int flags;
    time_t exptime;
    int vlen, old_vlen;
    uint64_t req_cas_id;
    item *it, *old_it;

    assert(c != NULL);

    if (tokens[KEY_TOKEN].length > KEY_MAX_LENGTH) {
        out_string(c, "CLIENT_ERROR bad command line format");
        return;
    }

    key = tokens[KEY_TOKEN].value;
    nkey = tokens[KEY_TOKEN].length;

    flags = strtoul(tokens[2].value, NULL, 10);
    exptime = strtol(tokens[3].value, NULL, 10);
    vlen = strtol(tokens[4].value, NULL, 10);

    // does cas value exist?
    if(handle_cas)
    {
      req_cas_id = strtoull(tokens[5].value, NULL, 10);
    }

    if(errno == ERANGE || ((flags == 0 || exptime == 0) && errno == EINVAL)) {
        out_string(c, "CLIENT_ERROR bad command line format");
        return;
    }

    if (settings.detail_enabled) {
        stats_prefix_record_set(key);
    }

    if (settings.managed) {
        int bucket = c->bucket;
        if (bucket == -1) {
            out_string(c, "CLIENT_ERROR no BG data in managed mode");
            return;
        }
        c->bucket = -1;
        if (buckets[bucket] != c->gen) {
            out_string(c, "ERROR_NOT_OWNER");
            return;
        }
    }

    it = item_alloc(key, nkey, flags, realtime(exptime), vlen+2);

    if (it == 0) {
        if (! item_size_ok(nkey, flags, vlen + 2))
            out_string(c, "SERVER_ERROR object too large for cache");
        else
            out_string(c, "SERVER_ERROR out of memory");
        /* swallow the data line */
        c->write_and_go = conn_swallow;
        c->sbytes = vlen + 2;
        return;
    }
    if(handle_cas)
      it->cas_id = req_cas_id;

    c->item = it;
    c->ritem = ITEM_data(it);
    c->rlbytes = it->nbytes;
    c->item_comm = comm;
    conn_set_state(c, conn_nread);
}

static void process_arithmetic_command(conn *c, token_t *tokens, const size_t ntokens, const bool incr) {
    char temp[sizeof("18446744073709551615")];
    item *it;
    int64_t delta;
    char *key;
    size_t nkey;

    assert(c != NULL);

    if(tokens[KEY_TOKEN].length > KEY_MAX_LENGTH) {
        out_string(c, "CLIENT_ERROR bad command line format");
        return;
    }

    key = tokens[KEY_TOKEN].value;
    nkey = tokens[KEY_TOKEN].length;

    if (settings.managed) {
        int bucket = c->bucket;
        if (bucket == -1) {
            out_string(c, "CLIENT_ERROR no BG data in managed mode");
            return;
        }
        c->bucket = -1;
        if (buckets[bucket] != c->gen) {
            out_string(c, "ERROR_NOT_OWNER");
            return;
        }
    }

    delta = strtoll(tokens[2].value, NULL, 10);

    if(errno == ERANGE) {
        out_string(c, "CLIENT_ERROR bad command line format");
        return;
    }

    it = item_get(key, nkey);
    if (!it) {
        out_string(c, "NOT_FOUND");
        return;
    }

    out_string(c, add_delta(it, incr, delta, temp));
    item_remove(it);         /* release our reference */
}

/*
 * adds a delta value to a numeric item.
 *
 * it    item to adjust
 * incr  true to increment value, false to decrement
 * delta amount to adjust value by
 * buf   buffer for response string
 *
 * returns a response string to send back to the client.
 */
char *do_add_delta(item *it, const bool incr, const int64_t delta, char *buf) {
    char *ptr;
    int64_t value;
    int res;

    ptr = ITEM_data(it);
    while ((*ptr != '\0') && (*ptr < '0' && *ptr > '9')) ptr++;    // BUG: can't be true

    value = strtoull(ptr, NULL, 10);

    if(errno == ERANGE) {
        return "CLIENT_ERROR cannot increment or decrement non-numeric value";
    }

    if (incr)
        value += delta;
    else {
        value -= delta;
    }
    if(value < 0) {
        value=0;
    }
    sprintf(buf, "%llu", value);
    res = strlen(buf);
    if (res + 2 > it->nbytes) { /* need to realloc */
        item *new_it;
        new_it = do_item_alloc(ITEM_key(it), it->nkey, atoi(ITEM_suffix(it) + 1), it->exptime, res + 2 );
        if (new_it == 0) {
            return "SERVER_ERROR out of memory";
        }
        memcpy(ITEM_data(new_it), buf, res);
        memcpy(ITEM_data(new_it) + res, "\r\n", 3);
        do_item_replace(it, new_it);
        do_item_remove(new_it);       /* release our reference */
    } else { /* replace in-place */
        memcpy(ITEM_data(it), buf, res);
        memset(ITEM_data(it) + res, ' ', it->nbytes - res - 2);
    }

    return buf;
}

static void process_delete_command(conn *c, token_t *tokens, const size_t ntokens) {
    char *key;
    size_t nkey;
    item *it;
    time_t exptime = 0;

    assert(c != NULL);

    if (settings.managed) {
        int bucket = c->bucket;
        if (bucket == -1) {
            out_string(c, "CLIENT_ERROR no BG data in managed mode");
            return;
        }
        c->bucket = -1;
        if (buckets[bucket] != c->gen) {
            out_string(c, "ERROR_NOT_OWNER");
            return;
        }
    }

    key = tokens[KEY_TOKEN].value;
    nkey = tokens[KEY_TOKEN].length;

    if(nkey > KEY_MAX_LENGTH) {
        out_string(c, "CLIENT_ERROR bad command line format");
        return;
    }

    if(ntokens == 4) {
        exptime = strtol(tokens[2].value, NULL, 10);

        if(errno == ERANGE) {
            out_string(c, "CLIENT_ERROR bad command line format");
            return;
        }
    }

    if (settings.detail_enabled) {
        stats_prefix_record_delete(key);
    }

    it = item_get(key, nkey);
    if (it) {
        if (exptime == 0) {
            item_unlink(it);
            item_remove(it);      /* release our reference */
            out_string(c, "DELETED");
        } else {
            /* our reference will be transfered to the delete queue */
            out_string(c, defer_delete(it, exptime));
        }
    } else {
        out_string(c, "NOT_FOUND");
    }
}

/*
 * Adds an item to the deferred-delete list so it can be reaped later.
 *
 * Returns the result to send to the client.
 */
char *do_defer_delete(item *it, time_t exptime)
{
    if (delcurr >= deltotal) {
        item **new_delete = realloc(todelete, sizeof(item *) * deltotal * 2);
        if (new_delete) {
            todelete = new_delete;
            deltotal *= 2;
        } else {
            /*
             * can't delete it immediately, user wants a delay,
             * but we ran out of memory for the delete queue
             */
            item_remove(it);    /* release reference */
            return "SERVER_ERROR out of memory";
        }
    }

    /* use its expiration time as its deletion time now */
    it->exptime = realtime(exptime);
    it->it_flags |= ITEM_DELETED;
    todelete[delcurr++] = it;

    return "DELETED";
}

static void process_verbosity_command(conn *c, token_t *tokens, const size_t ntokens) {
    unsigned int level;

    assert(c != NULL);

    level = strtoul(tokens[1].value, NULL, 10);
    settings.verbose = level > MAX_VERBOSITY_LEVEL ? MAX_VERBOSITY_LEVEL : level;
    out_string(c, "OK");
    return;
}

static void process_command(conn *c, char *command) {

    token_t tokens[MAX_TOKENS];
    size_t ntokens;
    int comm;

    assert(c != NULL);

    if (settings.verbose > 1)
        fprintf(stderr, "<%d %s\n", c->sfd, command);

    /*
     * for commands set/add/replace, we build an item and read the data
     * directly into it, then continue in nread_complete().
     */

    c->msgcurr = 0;
    c->msgused = 0;
    c->iovused = 0;
    if (add_msghdr(c) != 0) {
        out_string(c, "SERVER_ERROR out of memory");
        return;
    }

    ntokens = tokenize_command(command, tokens, MAX_TOKENS);
    if (ntokens >= 3 &&
        ((strcmp(tokens[COMMAND_TOKEN].value, "get") == 0) ||
         (strcmp(tokens[COMMAND_TOKEN].value, "bget") == 0))) {

        process_get_command(c, tokens, ntokens, false);

    } else if (ntokens == 6 &&
               ((strcmp(tokens[COMMAND_TOKEN].value, "add") == 0 && (comm = NREAD_ADD)) ||
                (strcmp(tokens[COMMAND_TOKEN].value, "set") == 0 && (comm = NREAD_SET)) ||
                (strcmp(tokens[COMMAND_TOKEN].value, "replace") == 0 && (comm = NREAD_REPLACE)) ||
                (strcmp(tokens[COMMAND_TOKEN].value, "prepend") == 0 && (comm = NREAD_PREPEND)) ||
                (strcmp(tokens[COMMAND_TOKEN].value, "append") == 0 && (comm = NREAD_APPEND)) )) {

        process_update_command(c, tokens, ntokens, comm, false);

    } else if (ntokens == 7 && (strcmp(tokens[COMMAND_TOKEN].value, "cas") == 0 && (comm = NREAD_CAS))) {

        process_update_command(c, tokens, ntokens, comm, true);

    } else if (ntokens == 4 && (strcmp(tokens[COMMAND_TOKEN].value, "incr") == 0)) {

        process_arithmetic_command(c, tokens, ntokens, 1);

    } else if (ntokens >= 3 && (strcmp(tokens[COMMAND_TOKEN].value, "gets") == 0)) {

        process_get_command(c, tokens, ntokens, true);

    } else if (ntokens == 4 && (strcmp(tokens[COMMAND_TOKEN].value, "decr") == 0)) {

        process_arithmetic_command(c, tokens, ntokens, 0);

    } else if (ntokens >= 3 && ntokens <= 4 && (strcmp(tokens[COMMAND_TOKEN].value, "delete") == 0)) {

        process_delete_command(c, tokens, ntokens);

    } else if (ntokens == 3 && strcmp(tokens[COMMAND_TOKEN].value, "own") == 0) {
        unsigned int bucket, gen;
        if (!settings.managed) {
            out_string(c, "CLIENT_ERROR not a managed instance");
            return;
        }

        if (sscanf(tokens[1].value, "%u:%u", &bucket,&gen) == 2) {
            if ((bucket < 0) || (bucket >= MAX_BUCKETS)) {
                out_string(c, "CLIENT_ERROR bucket number out of range");
                return;
            }
            buckets[bucket] = gen;
            out_string(c, "OWNED");
            return;
        } else {
            out_string(c, "CLIENT_ERROR bad format");
            return;
        }

    } else if (ntokens == 3 && (strcmp(tokens[COMMAND_TOKEN].value, "disown")) == 0) {

        int bucket;
        if (!settings.managed) {
            out_string(c, "CLIENT_ERROR not a managed instance");
            return;
        }
        if (sscanf(tokens[1].value, "%u", &bucket) == 1) {
            if ((bucket < 0) || (bucket >= MAX_BUCKETS)) {
                out_string(c, "CLIENT_ERROR bucket number out of range");
                return;
            }
            buckets[bucket] = 0;
            out_string(c, "DISOWNED");
            return;
        } else {
            out_string(c, "CLIENT_ERROR bad format");
            return;
        }

    } else if (ntokens == 3 && (strcmp(tokens[COMMAND_TOKEN].value, "bg")) == 0) {
        int bucket, gen;
        if (!settings.managed) {
            out_string(c, "CLIENT_ERROR not a managed instance");
            return;
        }
        if (sscanf(tokens[1].value, "%u:%u", &bucket, &gen) == 2) {
            /* we never write anything back, even if input's wrong */
            if ((bucket < 0) || (bucket >= MAX_BUCKETS) || (gen <= 0)) {
                /* do nothing, bad input */
            } else {
                c->bucket = bucket;
                c->gen = gen;
            }
            conn_set_init_state(c);
            return;
        } else {
            out_string(c, "CLIENT_ERROR bad format");
            return;
        }

    } else if (ntokens >= 2 && (strcmp(tokens[COMMAND_TOKEN].value, "stats") == 0)) {

        process_stat(c, tokens, ntokens);

    } else if (ntokens >= 2 && ntokens <= 3 && (strcmp(tokens[COMMAND_TOKEN].value, "flush_all") == 0)) {
        time_t exptime = 0;
        set_current_time();

        if(ntokens == 2) {
            settings.oldest_live = current_time - 1;
            item_flush_expired();
            out_string(c, "OK");
            return;
        }

        exptime = strtol(tokens[1].value, NULL, 10);
        if(errno == ERANGE) {
            out_string(c, "CLIENT_ERROR bad command line format");
            return;
        }

        /*
          If exptime is zero realtime() would return zero too, and
          realtime(exptime) - 1 would overflow to the max unsigned
          value.  So we process exptime == 0 the same way we do when
          no delay is given at all.
        */
        if (exptime > 0)
            settings.oldest_live = realtime(exptime) - 1;
        else /* exptime == 0 */
            settings.oldest_live = current_time - 1;
        item_flush_expired();
        out_string(c, "OK");
        return;

    } else if (ntokens == 2 && (strcmp(tokens[COMMAND_TOKEN].value, "version") == 0)) {

        out_string(c, "VERSION " VERSION);

    } else if (ntokens == 2 && (strcmp(tokens[COMMAND_TOKEN].value, "quit") == 0)) {

        conn_set_state(c, conn_closing);

    } else if (ntokens == 5 && (strcmp(tokens[COMMAND_TOKEN].value, "slabs") == 0 &&
                                strcmp(tokens[COMMAND_TOKEN + 1].value, "reassign") == 0)) {
#ifdef ALLOW_SLABS_REASSIGN

        int src, dst, rv;

        src = strtol(tokens[2].value, NULL, 10);
        dst  = strtol(tokens[3].value, NULL, 10);

        if(errno == ERANGE) {
            out_string(c, "CLIENT_ERROR bad command line format");
            return;
        }

        rv = slabs_reassign(src, dst);
        if (rv == 1) {
            out_string(c, "DONE");
            return;
        }
        if (rv == 0) {
            out_string(c, "CANT");
            return;
        }
        if (rv == -1) {
            out_string(c, "BUSY");
            return;
        }
#else
        out_string(c, "CLIENT_ERROR Slab reassignment not supported");
#endif
    } else if (ntokens == 3 && (strcmp(tokens[COMMAND_TOKEN].value, "verbosity") == 0)) {
        process_verbosity_command(c, tokens, ntokens);
    } else {
        out_string(c, "ERROR");
    }
    return;
}

/*
 * if we have a complete line in the buffer, process it.
 */
static int try_read_command(conn *c) {
    char *el, *cont;

    assert(c != NULL);
    assert(c->rcurr <= (c->rbuf + c->rsize));

    if (c->rbytes == 0)
        return 0;
    el = memchr(c->rcurr, '\n', c->rbytes);
    if (!el)
        return 0;
    cont = el + 1;
    if ((el - c->rcurr) > 1 && *(el - 1) == '\r') {
        el--;
    }
    *el = '\0';

    assert(cont <= (c->rcurr + c->rbytes));

    process_command(c, c->rcurr);

    c->rbytes -= (cont - c->rcurr);
    c->rcurr = cont;

    assert(c->rcurr <= (c->rbuf + c->rsize));

    return 1;
}

/*
 * read a UDP request.
 * return 0 if there's nothing to read.
 */
static int try_read_udp(conn *c) {
    int res;

    assert(c != NULL);

    c->request_addr_size = sizeof(c->request_addr);
    res = recvfrom(c->sfd, c->rbuf, c->rsize,
                   0, &c->request_addr, &c->request_addr_size);
    if (res > 8) {
        unsigned char *buf = (unsigned char *)c->rbuf;
        STATS_LOCK();
        stats.bytes_read += res;
        STATS_UNLOCK();

        /* Beginning of UDP packet is the request ID; save it. */
        c->request_id = buf[0] * 256 + buf[1];

        /* If this is a multi-packet request, drop it. */
        if (buf[4] != 0 || buf[5] != 1) {
            out_string(c, "SERVER_ERROR multi-packet request not supported");
            return 0;
        }

        /* Don't care about any of the rest of the header. */
        res -= 8;
        memmove(c->rbuf, c->rbuf + 8, res);

        c->rbytes += res;
        c->rcurr = c->rbuf;
        return 1;
    }
    return 0;
}

/*
 * read from network as much as we can, handle buffer overflow and connection
 * close.
 * before reading, move the remaining incomplete fragment of a command
 * (if any) to the beginning of the buffer.
 * return 0 if there's nothing to read on the first read.
 */
static int try_read_network(conn *c) {
    int gotdata = 0;
    int res;

    assert(c != NULL);

    if (c->rcurr != c->rbuf) {
        if (c->rbytes != 0) /* otherwise there's nothing to copy */
            memmove(c->rbuf, c->rcurr, c->rbytes);
        c->rcurr = c->rbuf;
    }

    while (1) {
        if (c->rbytes >= c->rsize) {
            char *new_rbuf = realloc(c->rbuf, c->rsize * 2);
            if (!new_rbuf) {
                if (settings.verbose > 0)
                    fprintf(stderr, "Couldn't realloc input buffer\n");
                c->rbytes = 0; /* ignore what we read */
                out_string(c, "SERVER_ERROR out of memory");
                c->write_and_go = conn_closing;
                return 1;
            }
            c->rcurr = c->rbuf = new_rbuf;
            c->rsize *= 2;
        }

        int avail = c->rsize - c->rbytes;
        res = read(c->sfd, c->rbuf + c->rbytes, avail);
        if (res > 0) {
            STATS_LOCK();
            stats.bytes_read += res;
            STATS_UNLOCK();
            gotdata = 1;
            c->rbytes += res;
            if (res == avail) {
                continue;
            } else {
                break;
            }
        }
        if (res == 0) {
            /* connection closed */
            conn_set_state(c, conn_closing);
            return 1;
        }
        if (res == -1) {
            if (errno == EAGAIN || errno == EWOULDBLOCK) break;
            else return 0;
        }
    }
    return gotdata;
}

static bool update_event(conn *c, const int new_flags) {
    assert(c != NULL);

    struct event_base *base = c->event.ev_base;
    if (c->ev_flags == new_flags)
        return true;
    if (event_del(&c->event) == -1) return false;
    event_set(&c->event, c->sfd, new_flags, event_handler, (void *)c);
    event_base_set(base, &c->event);
    c->ev_flags = new_flags;
    if (event_add(&c->event, 0) == -1) return false;
    return true;
}

/*
 * Sets whether we are listening for new connections or not.
 */
void accept_new_conns(const bool do_accept) {
    conn *next;

    if (! is_listen_thread())
        return;

    for (next = listen_conn; next; next = next->next) {
        if (do_accept) {
            update_event(next, EV_READ | EV_PERSIST);
            if (listen(next->sfd, 1024) != 0) {
                perror("listen");
            }
        }
        else {
            update_event(next, 0);
            if (listen(next->sfd, 0) != 0) {
                perror("listen");
            }
        }
  }
}

/*
 * Transmit the next chunk of data from our list of msgbuf structures.
 *
 * Returns:
 *   TRANSMIT_COMPLETE   All done writing.
 *   TRANSMIT_INCOMPLETE More data remaining to write.
 *   TRANSMIT_SOFT_ERROR Can't write any more right now.
 *   TRANSMIT_HARD_ERROR Can't write (c->state is set to conn_closing)
 */
static int transmit(conn *c) {
    assert(c != NULL);

    if (c->msgcurr < c->msgused &&
            c->msglist[c->msgcurr].msg_iovlen == 0) {
        /* Finished writing the current msg; advance to the next. */
        c->msgcurr++;
    }
    if (c->msgcurr < c->msgused) {
        ssize_t res;
        struct msghdr *m = &c->msglist[c->msgcurr];

        res = sendmsg(c->sfd, m, 0);
        if (res > 0) {
            STATS_LOCK();
            stats.bytes_written += res;
            STATS_UNLOCK();

            /* We've written some of the data. Remove the completed
               iovec entries from the list of pending writes. */
            while (m->msg_iovlen > 0 && res >= m->msg_iov->iov_len) {
                res -= m->msg_iov->iov_len;
                m->msg_iovlen--;
                m->msg_iov++;
            }

            /* Might have written just part of the last iovec entry;
               adjust it so the next write will do the rest. */
            if (res > 0) {
                m->msg_iov->iov_base += res;
                m->msg_iov->iov_len -= res;
            }
            return TRANSMIT_INCOMPLETE;
        }
        if (res == -1 && (errno == EAGAIN || errno == EWOULDBLOCK)) {
            if (!update_event(c, EV_WRITE | EV_PERSIST)) {
                if (settings.verbose > 0)
                    fprintf(stderr, "Couldn't update event\n");
                conn_set_state(c, conn_closing);
                return TRANSMIT_HARD_ERROR;
            }
            return TRANSMIT_SOFT_ERROR;
        }
        /* if res==0 or res==-1 and error is not EAGAIN or EWOULDBLOCK,
           we have a real error, on which we close the connection */
        if (settings.verbose > 0)
            perror("Failed to write, and not due to blocking");

        if (IS_UDP(c->protocol))
            conn_set_state(c, conn_read);
        else
            conn_set_state(c, conn_closing);
        return TRANSMIT_HARD_ERROR;
    } else {
        return TRANSMIT_COMPLETE;
    }
}

static void drive_machine(conn *c) {
    bool stop = false;
    int sfd, flags = 1;
    int init_state; /* initial state for a new connection */
    socklen_t addrlen;
    struct sockaddr_storage addr;
    int res;

    assert(c != NULL);

    while (!stop) {

        switch(c->state) {
        case conn_listening:
            addrlen = sizeof(addr);
            if ((sfd = accept(c->sfd, (struct sockaddr *)&addr, &addrlen)) == -1) {
                if (errno == EAGAIN || errno == EWOULDBLOCK) {
                    /* these are transient, so don't log anything */
                    stop = true;
                } else if (errno == EMFILE) {
                    if (settings.verbose > 0)
                        fprintf(stderr, "Too many open connections\n");
                    accept_new_conns(false);
                    stop = true;
                } else {
                    perror("accept()");
                    stop = true;
                }
                break;
            }
            if ((flags = fcntl(sfd, F_GETFL, 0)) < 0 ||
                fcntl(sfd, F_SETFL, flags | O_NONBLOCK) < 0) {
                perror("setting O_NONBLOCK");
                close(sfd);
                break;
            }
            init_state = get_init_state(c);

            dispatch_conn_new(sfd, init_state, EV_READ | EV_PERSIST,
                                     DATA_BUFFER_SIZE, c->protocol);

            break;

        case conn_read:
            if (try_read_command(c) != 0) {
                continue;
            }
            if ((IS_UDP(c->protocol) ? try_read_udp(c) : try_read_network(c)) != 0) {
                continue;
            }
            /* we have no command line and no data to read from network */
            if (!update_event(c, EV_READ | EV_PERSIST)) {
                if (settings.verbose > 0)
                    fprintf(stderr, "Couldn't update event\n");
                conn_set_state(c, conn_closing);
                break;
            }
            stop = true;
            break;

        case conn_bin_init: /* Reinitialize a binary connection */
            c->rlbytes = MIN_BIN_PKT_LENGTH;
            c->write_and_go = conn_bin_init;
            c->cmd = -1;
            c->substate = bin_no_state;
            c->rbytes = c->wbytes = 0;
            c->wcurr = c->wbuf;
            c->rcurr = c->rbuf;
            c->ritem = (char*)c->bin_header;
            conn_set_state(c, conn_nread);
            conn_shrink(c);
            break;

        case conn_nread:
            if (c->rlbytes == 0) {
                complete_nread(c);
                break;
            }
            /* first check if we have leftovers in the conn_read buffer */
            if (c->rbytes > 0) {
                int tocopy = c->rbytes > c->rlbytes ? c->rlbytes : c->rbytes;
                memcpy(c->ritem, c->rcurr, tocopy);
                c->ritem += tocopy;
                c->rlbytes -= tocopy;
                c->rcurr += tocopy;
                c->rbytes -= tocopy;
                break;
            }

            /*  now try reading from the socket */
            res = read(c->sfd, c->ritem, c->rlbytes);
            if (res > 0) {
                STATS_LOCK();
                stats.bytes_read += res;
                STATS_UNLOCK();
                c->ritem += res;
                c->rlbytes -= res;
                break;
            }
            if (res == 0) { /* end of stream */
                conn_set_state(c, conn_closing);
                break;
            }
            if (res == -1 && (errno == EAGAIN || errno == EWOULDBLOCK)) {
                if (!update_event(c, EV_READ | EV_PERSIST)) {
                    if (settings.verbose > 0)
                        fprintf(stderr, "Couldn't update event\n");
                    conn_set_state(c, conn_closing);
                    break;
                }
                stop = true;
                break;
            }
            /* otherwise we have a real error, on which we close the connection */
            if (settings.verbose > 0)
                fprintf(stderr, "Failed to read, and not due to blocking\n");
            conn_set_state(c, conn_closing);
            break;

        case conn_swallow:
            /* we are reading sbytes and throwing them away */
            if (c->sbytes == 0) {
                conn_set_init_state(c);
                break;
            }

            /* first check if we have leftovers in the conn_read buffer */
            if (c->rbytes > 0) {
                int tocopy = c->rbytes > c->sbytes ? c->sbytes : c->rbytes;
                c->sbytes -= tocopy;
                c->rcurr += tocopy;
                c->rbytes -= tocopy;
                break;
            }

            /*  now try reading from the socket */
            res = read(c->sfd, c->rbuf, c->rsize > c->sbytes ? c->sbytes : c->rsize);
            if (res > 0) {
                STATS_LOCK();
                stats.bytes_read += res;
                STATS_UNLOCK();
                c->sbytes -= res;
                break;
            }
            if (res == 0) { /* end of stream */
                conn_set_state(c, conn_closing);
                break;
            }
            if (res == -1 && (errno == EAGAIN || errno == EWOULDBLOCK)) {
                if (!update_event(c, EV_READ | EV_PERSIST)) {
                    if (settings.verbose > 0)
                        fprintf(stderr, "Couldn't update event\n");
                    conn_set_state(c, conn_closing);
                    break;
                }
                stop = true;
                break;
            }
            /* otherwise we have a real error, on which we close the connection */
            if (settings.verbose > 0)
                fprintf(stderr, "Failed to read, and not due to blocking\n");
            conn_set_state(c, conn_closing);
            break;

        case conn_write:
            /*
             * We want to write out a simple response. If we haven't already,
             * assemble it into a msgbuf list (this will be a single-entry
             * list for TCP or a two-entry list for UDP).
             */
            if (c->iovused == 0 || (IS_UDP(c->protocol) && c->iovused == 1)) {
                if (add_iov(c, c->wcurr, c->wbytes) != 0 ||
                    (IS_UDP(c->protocol) && build_udp_headers(c) != 0)) {
                    if (settings.verbose > 0)
                        fprintf(stderr, "Couldn't build response\n");
                    conn_set_state(c, conn_closing);
                    break;
                }
            }

            /* fall through... */

        case conn_mwrite:
            switch (transmit(c)) {
            case TRANSMIT_COMPLETE:
                if (c->state == conn_mwrite) {
                    while (c->ileft > 0) {
                        item *it = *(c->icurr);
                        assert((it->it_flags & ITEM_SLABBED) == 0);
                        item_remove(it);
                        c->icurr++;
                        c->ileft--;
                    }
                    while (c->suffixleft > 0) {
                        char *suffix = *(c->suffixcurr);
                        if(suffix_add_to_freelist(suffix)) {
                            /* Failed to add to freelist, don't leak */
                            free(suffix);
                        }
                        c->suffixcurr++;
                        c->suffixleft--;
                    }
                    /* XXX:  I don't know why this wasn't the general case */
                    if(c->protocol == binary_prot) {
                        conn_set_state(c, c->write_and_go);
                    } else {
                        conn_set_init_state(c);
                    }
                } else if (c->state == conn_write) {
                    if (c->write_and_free) {
                        free(c->write_and_free);
                        c->write_and_free = 0;
                    }
                    conn_set_state(c, c->write_and_go);
                } else {
                    if (settings.verbose > 0)
                        fprintf(stderr, "Unexpected state %d\n", c->state);
                    conn_set_state(c, conn_closing);
                }
                break;

            case TRANSMIT_INCOMPLETE:
            case TRANSMIT_HARD_ERROR:
                break;                   /* Continue in state machine. */

            case TRANSMIT_SOFT_ERROR:
                stop = true;
                break;
            }
            break;

        case conn_closing:
            if (IS_UDP(c->protocol))
                conn_cleanup(c);
            else
                conn_close(c);
            stop = true;
            break;
        }
    }

    return;
}

void event_handler(const int fd, const short which, void *arg) {
    conn *c;

    c = (conn *)arg;
    assert(c != NULL);

    c->which = which;

    /* sanity */
    if (fd != c->sfd) {
        if (settings.verbose > 0)
            fprintf(stderr, "Catastrophic: event fd doesn't match conn fd!\n");
        conn_close(c);
        return;
    }

    drive_machine(c);

    /* wait for next event */
    return;
}

static int new_socket(struct addrinfo *ai) {
    int sfd;
    int flags;

    if ((sfd = socket(ai->ai_family, ai->ai_socktype, ai->ai_protocol)) == -1) {
        perror("socket()");
        return -1;
    }

    if ((flags = fcntl(sfd, F_GETFL, 0)) < 0 ||
        fcntl(sfd, F_SETFL, flags | O_NONBLOCK) < 0) {
        perror("setting O_NONBLOCK");
        close(sfd);
        return -1;
    }
    return sfd;
}


/*
 * Sets a socket's send buffer size to the maximum allowed by the system.
 */
static void maximize_sndbuf(const int sfd) {
    socklen_t intsize = sizeof(int);
    int last_good = 0;
    int min, max, avg;
    int old_size;

    /* Start with the default size. */
    if (getsockopt(sfd, SOL_SOCKET, SO_SNDBUF, &old_size, &intsize) != 0) {
        if (settings.verbose > 0)
            perror("getsockopt(SO_SNDBUF)");
        return;
    }

    /* Binary-search for the real maximum. */
    min = old_size;
    max = MAX_SENDBUF_SIZE;

    while (min <= max) {
        avg = ((unsigned int)(min + max)) / 2;
        if (setsockopt(sfd, SOL_SOCKET, SO_SNDBUF, (void *)&avg, intsize) == 0) {
            last_good = avg;
            min = avg + 1;
        } else {
            max = avg - 1;
        }
    }

    if (settings.verbose > 1)
        fprintf(stderr, "<%d send buffer was %d, now %d\n", sfd, old_size, last_good);
}


<<<<<<< HEAD
static int *server_socket(const int port, const int prot, int *count) {
=======
static int server_socket(const int port, const bool is_udp) {
>>>>>>> ace1a29a
    int sfd;
    struct linger ling = {0, 0};
    struct addrinfo *ai;
    struct addrinfo *next;
    struct addrinfo hints;
    char port_buf[NI_MAXSERV];
    int error;
    int success = 0;

    int flags =1;

    /*
     * the memset call clears nonstandard fields in some impementations
     * that otherwise mess things up.
     */
    memset(&hints, 0, sizeof (hints));
    hints.ai_flags = AI_PASSIVE|AI_ADDRCONFIG;
    if (IS_UDP(prot))
    {
        hints.ai_protocol = IPPROTO_UDP;
        hints.ai_socktype = SOCK_DGRAM;
        hints.ai_family = AF_INET; /* This left here because of issues with OSX 10.5 */
    } else {
        hints.ai_family = AF_UNSPEC;
        hints.ai_protocol = IPPROTO_TCP;
        hints.ai_socktype = SOCK_STREAM;
    }

    snprintf(port_buf, NI_MAXSERV, "%d", port);
    error= getaddrinfo(settings.inter, port_buf, &hints, &ai);
    if (error != 0) {
      if (error != EAI_SYSTEM)
        fprintf(stderr, "getaddrinfo(): %s\n", gai_strerror(error));
      else
        perror("getaddrinfo()");

      return 1;
    }

    conn *conn_ptr = NULL;
    for (next= ai; next; next= next->ai_next) {
        conn *listen_conn_add;
        if ((sfd = new_socket(next)) == -1) {
            freeaddrinfo(ai);
            return 1;
        }

        setsockopt(sfd, SOL_SOCKET, SO_REUSEADDR, (void *)&flags, sizeof(flags));
        if (IS_UDP(prot)) {
            maximize_sndbuf(sfd);
        } else {
            setsockopt(sfd, SOL_SOCKET, SO_KEEPALIVE, (void *)&flags, sizeof(flags));
            setsockopt(sfd, SOL_SOCKET, SO_LINGER, (void *)&ling, sizeof(ling));
            setsockopt(sfd, IPPROTO_TCP, TCP_NODELAY, (void *)&flags, sizeof(flags));
        }

        if (bind(sfd, next->ai_addr, next->ai_addrlen) == -1) {
            if (errno != EADDRINUSE) {
                perror("bind()");
                close(sfd);
                freeaddrinfo(ai);
                return 1;
            }
            close(sfd);
            continue;
        } else {
          success++;
<<<<<<< HEAD
          *sfd_ptr= sfd;
          if (!IS_UDP(prot) && listen(sfd, 1024) == -1) {
=======
          if (!is_udp && listen(sfd, 1024) == -1) {
>>>>>>> ace1a29a
              perror("listen()");
              close(sfd);
              freeaddrinfo(ai);
              return 1;
          }
      }

      if (is_udp)
      {
        int c;

        for (c = 0; c < settings.num_threads; c++) {
            /* this is guaranteed to hit all threads because we round-robin */
            dispatch_conn_new(sfd, conn_read, EV_READ | EV_PERSIST,
                              UDP_READ_BUFFER_SIZE, 1);
        }
      } else {
        if (!(listen_conn_add = conn_new(sfd, conn_listening,
                                         EV_READ | EV_PERSIST, 1, false, main_base))) {
            fprintf(stderr, "failed to create listening connection\n");
            exit(EXIT_FAILURE);
        }

        if (listen_conn == NULL) {
            conn_ptr = listen_conn = listen_conn_add;
        } else {
            conn_ptr->next= listen_conn_add;
        }
      }
    }

    freeaddrinfo(ai);

    if (success == 0)
        return 1;

    return 0;
}

static int new_socket_unix(void) {
    int sfd;
    int flags;

    if ((sfd = socket(AF_UNIX, SOCK_STREAM, 0)) == -1) {
        perror("socket()");
        return -1;
    }

    if ((flags = fcntl(sfd, F_GETFL, 0)) < 0 ||
        fcntl(sfd, F_SETFL, flags | O_NONBLOCK) < 0) {
        perror("setting O_NONBLOCK");
        close(sfd);
        return -1;
    }
    return sfd;
}

static int server_socket_unix(const char *path, int access_mask) {
    int sfd;
    struct linger ling = {0, 0};
    struct sockaddr_un addr;
    struct stat tstat;
    int flags =1;
    int old_umask;

    if (!path) {
        return 1;
    }

    if ((sfd = new_socket_unix()) == -1) {
        return 1;
    }

    /*
     * Clean up a previous socket file if we left it around
     */
    if (lstat(path, &tstat) == 0) {
        if (S_ISSOCK(tstat.st_mode))
            unlink(path);
    }

    setsockopt(sfd, SOL_SOCKET, SO_REUSEADDR, (void *)&flags, sizeof(flags));
    setsockopt(sfd, SOL_SOCKET, SO_KEEPALIVE, (void *)&flags, sizeof(flags));
    setsockopt(sfd, SOL_SOCKET, SO_LINGER, (void *)&ling, sizeof(ling));

    /*
     * the memset call clears nonstandard fields in some impementations
     * that otherwise mess things up.
     */
    memset(&addr, 0, sizeof(addr));

    addr.sun_family = AF_UNIX;
    strcpy(addr.sun_path, path);
    old_umask=umask( ~(access_mask&0777));
    if (bind(sfd, (struct sockaddr *)&addr, sizeof(addr)) == -1) {
        perror("bind()");
        close(sfd);
        umask(old_umask);
        return 1;
    }
    umask(old_umask);
    if (listen(sfd, 1024) == -1) {
        perror("listen()");
        close(sfd);
        return 1;
    }
    if (!(listen_conn = conn_new(sfd, conn_listening,
                                     EV_READ | EV_PERSIST, 1, false, main_base))) {
        fprintf(stderr, "failed to create listening connection\n");
        exit(EXIT_FAILURE);
    }

    return 0;
}

/*
 * We keep the current time of day in a global variable that's updated by a
 * timer event. This saves us a bunch of time() system calls (we really only
 * need to get the time once a second, whereas there can be tens of thousands
 * of requests a second) and allows us to use server-start-relative timestamps
 * rather than absolute UNIX timestamps, a space savings on systems where
 * sizeof(time_t) > sizeof(unsigned int).
 */
volatile rel_time_t current_time;
static struct event clockevent;

/* time-sensitive callers can call it by hand with this, outside the normal ever-1-second timer */
static void set_current_time(void) {
    struct timeval timer;

    gettimeofday(&timer, NULL);
    current_time = (rel_time_t) (timer.tv_sec - stats.started);
}

static void clock_handler(const int fd, const short which, void *arg) {
    struct timeval t = {.tv_sec = 1, .tv_usec = 0};
    static bool initialized = false;

    if (initialized) {
        /* only delete the event if it's actually there. */
        evtimer_del(&clockevent);
    } else {
        initialized = true;
    }

    evtimer_set(&clockevent, clock_handler, 0);
    event_base_set(main_base, &clockevent);
    evtimer_add(&clockevent, &t);

    set_current_time();
}

static struct event deleteevent;

static void delete_handler(const int fd, const short which, void *arg) {
    struct timeval t = {.tv_sec = 5, .tv_usec = 0};
    static bool initialized = false;

    if (initialized) {
        /* some versions of libevent don't like deleting events that don't exist,
           so only delete once we know this event has been added. */
        evtimer_del(&deleteevent);
    } else {
        initialized = true;
    }

    evtimer_set(&deleteevent, delete_handler, 0);
    event_base_set(main_base, &deleteevent);
    evtimer_add(&deleteevent, &t);
    run_deferred_deletes();
}

/* Call run_deferred_deletes instead of this. */
void do_run_deferred_deletes(void)
{
    int i, j = 0;

    for (i = 0; i < delcurr; i++) {
        item *it = todelete[i];
        if (item_delete_lock_over(it)) {
            assert(it->refcount > 0);
            it->it_flags &= ~ITEM_DELETED;
            do_item_unlink(it);
            do_item_remove(it);
        } else {
            todelete[j++] = it;
        }
    }
    delcurr = j;
}

static void usage(void) {
    printf(PACKAGE " " VERSION "\n");
    printf("-p <num>      TCP port number to listen on (default: 11211)\n"
           "-U <num>      UDP port number to listen on (default: 0, off)\n"
           "-B <num>      binary protocol TCP port number to listen on (default: 0, off)\n"
           "-s <file>     unix socket path to listen on (disables network support)\n"
           "-a <mask>     access mask for unix socket, in octal (default 0700)\n"
           "-l <ip_addr>  interface to listen on, default is INDRR_ANY\n"
           "-d            run as a daemon\n"
           "-r            maximize core file limit\n"
           "-u <username> assume identity of <username> (only when run as root)\n"
           "-m <num>      max memory to use for items in megabytes, default is 64 MB\n"
           "-M            return error on memory exhausted (rather than removing items)\n"
           "-c <num>      max simultaneous connections, default is 1024\n"
           "-k            lock down all paged memory.  Note that there is a\n"
           "              limit on how much memory you may lock.  Trying to\n"
           "              allocate more than that would fail, so be sure you\n"
           "              set the limit correctly for the user you started\n"
           "              the daemon with (not for -u <username> user;\n"
           "              under sh this is done with 'ulimit -S -l NUM_KB').\n"
           "-v            verbose (print errors/warnings while in event loop)\n"
           "-vv           very verbose (also print client commands/reponses)\n"
           "-h            print this help and exit\n"
           "-i            print memcached and libevent license\n"
           "-b            run a managed instanced (mnemonic: buckets)\n"
           "-P <file>     save PID in <file>, only used with -d option\n"
           "-f <factor>   chunk size growth factor, default 1.25\n"
           "-n <bytes>    minimum space allocated for key+value+flags, default 48\n"

#if defined(HAVE_GETPAGESIZES) && defined(HAVE_MEMCNTL)
           "-L            Try to use large memory pages (if available). Increasing\n"
           "              the memory page size could reduce the number of TLB misses\n"
           "              and improve the performance. In order to get large pages\n"
           "              from the OS, memcached will allocate the total item-cache\n"
           "              in one large chunk.\n"
#endif
           );

#ifdef USE_THREADS
    printf("-t <num>      number of threads to use, default 4\n");
#endif
    return;
}

static void usage_license(void) {
    printf(PACKAGE " " VERSION "\n\n");
    printf(
    "Copyright (c) 2003, Danga Interactive, Inc. <http://www.danga.com/>\n"
    "All rights reserved.\n"
    "\n"
    "Redistribution and use in source and binary forms, with or without\n"
    "modification, are permitted provided that the following conditions are\n"
    "met:\n"
    "\n"
    "    * Redistributions of source code must retain the above copyright\n"
    "notice, this list of conditions and the following disclaimer.\n"
    "\n"
    "    * Redistributions in binary form must reproduce the above\n"
    "copyright notice, this list of conditions and the following disclaimer\n"
    "in the documentation and/or other materials provided with the\n"
    "distribution.\n"
    "\n"
    "    * Neither the name of the Danga Interactive nor the names of its\n"
    "contributors may be used to endorse or promote products derived from\n"
    "this software without specific prior written permission.\n"
    "\n"
    "THIS SOFTWARE IS PROVIDED BY THE COPYRIGHT HOLDERS AND CONTRIBUTORS\n"
    "\"AS IS\" AND ANY EXPRESS OR IMPLIED WARRANTIES, INCLUDING, BUT NOT\n"
    "LIMITED TO, THE IMPLIED WARRANTIES OF MERCHANTABILITY AND FITNESS FOR\n"
    "A PARTICULAR PURPOSE ARE DISCLAIMED. IN NO EVENT SHALL THE COPYRIGHT\n"
    "OWNER OR CONTRIBUTORS BE LIABLE FOR ANY DIRECT, INDIRECT, INCIDENTAL,\n"
    "SPECIAL, EXEMPLARY, OR CONSEQUENTIAL DAMAGES (INCLUDING, BUT NOT\n"
    "LIMITED TO, PROCUREMENT OF SUBSTITUTE GOODS OR SERVICES; LOSS OF USE,\n"
    "DATA, OR PROFITS; OR BUSINESS INTERRUPTION) HOWEVER CAUSED AND ON ANY\n"
    "THEORY OF LIABILITY, WHETHER IN CONTRACT, STRICT LIABILITY, OR TORT\n"
    "(INCLUDING NEGLIGENCE OR OTHERWISE) ARISING IN ANY WAY OUT OF THE USE\n"
    "OF THIS SOFTWARE, EVEN IF ADVISED OF THE POSSIBILITY OF SUCH DAMAGE.\n"
    "\n"
    "\n"
    "This product includes software developed by Niels Provos.\n"
    "\n"
    "[ libevent ]\n"
    "\n"
    "Copyright 2000-2003 Niels Provos <provos@citi.umich.edu>\n"
    "All rights reserved.\n"
    "\n"
    "Redistribution and use in source and binary forms, with or without\n"
    "modification, are permitted provided that the following conditions\n"
    "are met:\n"
    "1. Redistributions of source code must retain the above copyright\n"
    "   notice, this list of conditions and the following disclaimer.\n"
    "2. Redistributions in binary form must reproduce the above copyright\n"
    "   notice, this list of conditions and the following disclaimer in the\n"
    "   documentation and/or other materials provided with the distribution.\n"
    "3. All advertising materials mentioning features or use of this software\n"
    "   must display the following acknowledgement:\n"
    "      This product includes software developed by Niels Provos.\n"
    "4. The name of the author may not be used to endorse or promote products\n"
    "   derived from this software without specific prior written permission.\n"
    "\n"
    "THIS SOFTWARE IS PROVIDED BY THE AUTHOR ``AS IS'' AND ANY EXPRESS OR\n"
    "IMPLIED WARRANTIES, INCLUDING, BUT NOT LIMITED TO, THE IMPLIED WARRANTIES\n"
    "OF MERCHANTABILITY AND FITNESS FOR A PARTICULAR PURPOSE ARE DISCLAIMED.\n"
    "IN NO EVENT SHALL THE AUTHOR BE LIABLE FOR ANY DIRECT, INDIRECT,\n"
    "INCIDENTAL, SPECIAL, EXEMPLARY, OR CONSEQUENTIAL DAMAGES (INCLUDING, BUT\n"
    "NOT LIMITED TO, PROCUREMENT OF SUBSTITUTE GOODS OR SERVICES; LOSS OF USE,\n"
    "DATA, OR PROFITS; OR BUSINESS INTERRUPTION) HOWEVER CAUSED AND ON ANY\n"
    "THEORY OF LIABILITY, WHETHER IN CONTRACT, STRICT LIABILITY, OR TORT\n"
    "(INCLUDING NEGLIGENCE OR OTHERWISE) ARISING IN ANY WAY OUT OF THE USE OF\n"
    "THIS SOFTWARE, EVEN IF ADVISED OF THE POSSIBILITY OF SUCH DAMAGE.\n"
    );

    return;
}

static void save_pid(const pid_t pid, const char *pid_file) {
    FILE *fp;
    if (pid_file == NULL)
        return;

    if ((fp = fopen(pid_file, "w")) == NULL) {
        fprintf(stderr, "Could not open the pid file %s for writing\n", pid_file);
        return;
    }

    fprintf(fp,"%ld\n", (long)pid);
    if (fclose(fp) == -1) {
        fprintf(stderr, "Could not close the pid file %s.\n", pid_file);
        return;
    }
}

static void remove_pidfile(const char *pid_file) {
  if (pid_file == NULL)
      return;

  if (unlink(pid_file) != 0) {
      fprintf(stderr, "Could not remove the pid file %s.\n", pid_file);
  }

}

static void setup_listening_conns(int *l_socket, int count, const int prot) {
    /* create the initial listening connection */
    int x;
    int *l_socket_ptr;
    for (l_socket_ptr= l_socket, x = 0; x < count; l_socket_ptr++, x++) {
        conn *listen_conn_add;
        if (*l_socket_ptr > -1 ) {
            if (!(listen_conn_add = conn_new(*l_socket_ptr, conn_listening,
                                             EV_READ | EV_PERSIST,
                                             1, prot, main_base))) {
                fprintf(stderr, "failed to create listening connection\n");
                exit(EXIT_FAILURE);
            }

            if (listen_conn == NULL) {
                listen_conn = listen_conn_add;
            } else {
				listen_conn_add->next = listen_conn->next;
				listen_conn->next = listen_conn_add;
            }
        }
    }
}

static void sig_handler(const int sig) {
    printf("SIGINT handled.\n");
    exit(EXIT_SUCCESS);
}

#if defined(HAVE_GETPAGESIZES) && defined(HAVE_MEMCNTL)
/*
 * On systems that supports multiple page sizes we may reduce the
 * number of TLB-misses by using the biggest available page size
 */
int enable_large_pages(void) {
    int ret = -1;
    size_t sizes[32];
    int avail = getpagesizes(sizes, 32);
    if (avail != -1) {
        size_t max = sizes[0];
        struct memcntl_mha arg = {0};
        int ii;

        for (ii = 1; ii < avail; ++ii) {
            if (max < sizes[ii]) {
                max = sizes[ii];
            }
        }

        arg.mha_flags   = 0;
        arg.mha_pagesize = max;
        arg.mha_cmd = MHA_MAPSIZE_BSSBRK;

        if (memcntl(0, 0, MC_HAT_ADVISE, (caddr_t)&arg, 0, 0) == -1) {
            fprintf(stderr, "Failed to set large pages: %s\n",
                    strerror(errno));
            fprintf(stderr, "Will use default page size\n");
        } else {
            ret = 0;
        }
    } else {
        fprintf(stderr, "Failed to get supported pagesizes: %s\n",
                strerror(errno));
        fprintf(stderr, "Will use default page size\n");
    }

    return ret;
}
#endif

int main (int argc, char **argv) {
    int c;
    bool lock_memory = false;
    bool daemonize = false;
    bool preallocate = false;
    int maxcore = 0;
    char *username = NULL;
    char *pid_file = NULL;
    struct passwd *pw;
    struct sigaction sa;
    struct rlimit rlim;
    /* listening sockets */
    static int *l_socket = NULL;
<<<<<<< HEAD
    static int *bl_socket = NULL;
    static int l_socket_count = 0;
    static int bl_socket_count = 0;
=======
>>>>>>> ace1a29a

    /* udp socket */
    static int *u_socket = NULL;
    static int u_socket_count = 0;

    /* handle SIGINT */
    signal(SIGINT, sig_handler);

    /* init settings */
    settings_init();

    /* set stderr non-buffering (for running under, say, daemontools) */
    setbuf(stderr, NULL);

    /* process arguments */
<<<<<<< HEAD
    while ((c = getopt(argc, argv, "a:bp:B:s:U:m:Mc:khirvdl:u:P:f:s:n:t:D:")) != -1) {
=======
    while ((c = getopt(argc, argv, "a:bp:s:U:m:Mc:khirvdl:u:P:f:s:n:t:D:L")) != -1) {
>>>>>>> ace1a29a
        switch (c) {
        case 'a':
            /* access for unix domain socket, as octal mask (like chmod)*/
            settings.access= strtol(optarg,NULL,8);
            break;

        case 'U':
            settings.udpport = atoi(optarg);
            break;
        case 'b':
            settings.managed = true;
            break;
        case 'p':
            settings.port = atoi(optarg);
            break;
        case 'B':
            settings.binport = atoi(optarg);
            break;
        case 's':
            settings.socketpath = optarg;
            break;
        case 'm':
            settings.maxbytes = ((size_t)atoi(optarg)) * 1024 * 1024;
            break;
        case 'M':
            settings.evict_to_free = 0;
            break;
        case 'c':
            settings.maxconns = atoi(optarg);
            break;
        case 'h':
            usage();
            exit(EXIT_SUCCESS);
        case 'i':
            usage_license();
            exit(EXIT_SUCCESS);
        case 'k':
            lock_memory = true;
            break;
        case 'v':
            settings.verbose++;
            break;
        case 'l':
            settings.inter= strdup(optarg);
            break;
        case 'd':
            daemonize = true;
            break;
        case 'r':
            maxcore = 1;
            break;
        case 'u':
            username = optarg;
            break;
        case 'P':
            pid_file = optarg;
            break;
        case 'f':
            settings.factor = atof(optarg);
            if (settings.factor <= 1.0) {
                fprintf(stderr, "Factor must be greater than 1\n");
                return 1;
            }
            break;
        case 'n':
            settings.chunk_size = atoi(optarg);
            if (settings.chunk_size == 0) {
                fprintf(stderr, "Chunk size must be greater than 0\n");
                return 1;
            }
            break;
        case 't':
            settings.num_threads = atoi(optarg);
            if (settings.num_threads == 0) {
                fprintf(stderr, "Number of threads must be greater than 0\n");
                return 1;
            }
            break;
        case 'D':
            if (! optarg || ! optarg[0]) {
                fprintf(stderr, "No delimiter specified\n");
                return 1;
            }
            settings.prefix_delimiter = optarg[0];
            settings.detail_enabled = 1;
            break;
#if defined(HAVE_GETPAGESIZES) && defined(HAVE_MEMCNTL)
        case 'L' :
            if (enable_large_pages() == 0) {
                preallocate = true;
            }
            break;
#endif
        default:
            fprintf(stderr, "Illegal argument \"%c\"\n", c);
            return 1;
        }
    }

    if (maxcore != 0) {
        struct rlimit rlim_new;
        /*
         * First try raising to infinity; if that fails, try bringing
         * the soft limit to the hard.
         */
        if (getrlimit(RLIMIT_CORE, &rlim) == 0) {
            rlim_new.rlim_cur = rlim_new.rlim_max = RLIM_INFINITY;
            if (setrlimit(RLIMIT_CORE, &rlim_new)!= 0) {
                /* failed. try raising just to the old max */
                rlim_new.rlim_cur = rlim_new.rlim_max = rlim.rlim_max;
                (void)setrlimit(RLIMIT_CORE, &rlim_new);
            }
        }
        /*
         * getrlimit again to see what we ended up with. Only fail if
         * the soft limit ends up 0, because then no core files will be
         * created at all.
         */

        if ((getrlimit(RLIMIT_CORE, &rlim) != 0) || rlim.rlim_cur == 0) {
            fprintf(stderr, "failed to ensure corefile creation\n");
            exit(EXIT_FAILURE);
        }
    }

    /*
     * If needed, increase rlimits to allow as many connections
     * as needed.
     */

    if (getrlimit(RLIMIT_NOFILE, &rlim) != 0) {
        fprintf(stderr, "failed to getrlimit number of files\n");
        exit(EXIT_FAILURE);
    } else {
        int maxfiles = settings.maxconns;
        if (rlim.rlim_cur < maxfiles)
            rlim.rlim_cur = maxfiles + 3;
        if (rlim.rlim_max < rlim.rlim_cur)
            rlim.rlim_max = rlim.rlim_cur;
        if (setrlimit(RLIMIT_NOFILE, &rlim) != 0) {
            fprintf(stderr, "failed to set rlimit for open files. Try running as root or requesting smaller maxconns value.\n");
            exit(EXIT_FAILURE);
        }
    }

<<<<<<< HEAD
    /*
     * initialization order: first create the listening sockets
     * (may need root on low ports), then drop root if needed,
     * then daemonise if needed, then init libevent (in some cases
     * descriptors created by libevent wouldn't survive forking).
     */

    /* create the listening socket and bind it */
    if (settings.socketpath == NULL) {
        l_socket = server_socket(settings.port, 0, &l_socket_count);
        if (l_socket == NULL) {
            fprintf(stderr, "failed to listen\n");
            exit(EXIT_FAILURE);
        }
        /* Try the binary port. */
        if(settings.binport > 0) {
            bl_socket = server_socket(settings.binport, 0, &bl_socket_count);
            if (bl_socket == NULL) {
                 fprintf(stderr, "failed to listen to binary protocol\n");
                    exit(EXIT_FAILURE);
            }
        }
    }

    if (settings.udpport > 0 && settings.socketpath == NULL) {
        /* create the UDP listening socket and bind it */
        u_socket = server_socket(settings.udpport, ascii_udp_prot,
            &u_socket_count);
        if (u_socket == NULL) {
            fprintf(stderr, "failed to listen on UDP port %d\n", settings.udpport);
            exit(EXIT_FAILURE);
        }
    }

=======
>>>>>>> ace1a29a
    /* lock paged memory if needed */
    if (lock_memory) {
#ifdef HAVE_MLOCKALL
        int res = mlockall(MCL_CURRENT | MCL_FUTURE);
        if (res != 0) {
            fprintf(stderr, "warning: -k invalid, mlockall() failed: %s\n",
                    strerror(errno));
        }
#else
        fprintf(stderr, "warning: -k invalid, mlockall() not supported on this platform.  proceeding without.\n");
#endif
    }

    /* lose root privileges if we have them */
    if (getuid() == 0 || geteuid() == 0) {
        if (username == 0 || *username == '\0') {
            fprintf(stderr, "can't run as root without the -u switch\n");
            return 1;
        }
        if ((pw = getpwnam(username)) == 0) {
            fprintf(stderr, "can't find the user %s to switch to\n", username);
            return 1;
        }
        if (setgid(pw->pw_gid) < 0 || setuid(pw->pw_uid) < 0) {
            fprintf(stderr, "failed to assume identity of user %s\n", username);
            return 1;
        }
    }

    /* daemonize if requested */
    /* if we want to ensure our ability to dump core, don't chdir to / */
    if (daemonize) {
        int res;
        res = daemon(maxcore, settings.verbose);
        if (res == -1) {
            fprintf(stderr, "failed to daemon() in order to daemonize\n");
            return 1;
        }
    }


    /* initialize main thread libevent instance */
    main_base = event_init();

    /* initialize other stuff */
    item_init();
    stats_init();
    assoc_init();
    conn_init();
    /* Hacky suffix buffers. */
    suffix_init();
    slabs_init(settings.maxbytes, settings.factor, preallocate);

    /* managed instance? alloc and zero a bucket array */
    if (settings.managed) {
        buckets = malloc(sizeof(int) * MAX_BUCKETS);
        if (buckets == 0) {
            fprintf(stderr, "failed to allocate the bucket array");
            exit(EXIT_FAILURE);
        }
        memset(buckets, 0, sizeof(int) * MAX_BUCKETS);
    }

    /*
     * ignore SIGPIPE signals; we can use errno==EPIPE if we
     * need that information
     */
    sa.sa_handler = SIG_IGN;
    sa.sa_flags = 0;
    if (sigemptyset(&sa.sa_mask) == -1 ||
        sigaction(SIGPIPE, &sa, 0) == -1) {
        perror("failed to ignore SIGPIPE; sigaction");
        exit(EXIT_FAILURE);
    }
<<<<<<< HEAD
    /* Set up all of the listening connections */
    setup_listening_conns(l_socket, l_socket_count, ascii_prot);
    setup_listening_conns(bl_socket, bl_socket_count, binary_prot);

=======
>>>>>>> ace1a29a
    /* start up worker threads if MT mode */
    thread_init(settings.num_threads, main_base);
    /* save the PID in if we're a daemon, do this after thread_init due to
       a file descriptor handling bug somewhere in libevent */
    if (daemonize)
        save_pid(getpid(), pid_file);
    /* initialise clock event */
    clock_handler(0, 0, 0);
    /* initialise deletion array and timer event */
    deltotal = 200;
    delcurr = 0;
    if ((todelete = malloc(sizeof(item *) * deltotal)) == NULL) {
        perror("failed to allocate memory for deletion array");
        exit(EXIT_FAILURE);
    }
    delete_handler(0, 0, 0); /* sets up the event */
<<<<<<< HEAD
    /* create the initial listening udp connection, monitored on all threads */
    if (u_socket) {
        for (c = 0; c < settings.num_threads; c++) {
            /* this is guaranteed to hit all threads because we round-robin */
            dispatch_conn_new(*u_socket, conn_read, EV_READ | EV_PERSIST,
                              UDP_READ_BUFFER_SIZE, ascii_udp_prot);
=======

    /* create unix mode sockets after dropping privileges */
    if (settings.socketpath != NULL) {
        if (server_socket_unix(settings.socketpath,settings.access)) {
          fprintf(stderr, "failed to listen\n");
          exit(EXIT_FAILURE);
>>>>>>> ace1a29a
        }
    }

    /* create the listening socket, bind it, and init */
    if (settings.socketpath == NULL) {
        int udp_port;

        if (server_socket(settings.port, 0)) {
            fprintf(stderr, "failed to listen\n");
            exit(EXIT_FAILURE);
        }
        /*
         * initialization order: first create the listening sockets
         * (may need root on low ports), then drop root if needed,
         * then daemonise if needed, then init libevent (in some cases
         * descriptors created by libevent wouldn't survive forking).
         */
        udp_port = settings.udpport ? settings.udpport : settings.port;

        /* create the UDP listening socket and bind it */
        if (server_socket(udp_port, 1)) {
            fprintf(stderr, "failed to listen on UDP port %d\n", settings.udpport);
            exit(EXIT_FAILURE);
        }
    }

    /* enter the event loop */
    event_base_loop(main_base, 0);
    /* remove the PID file if we're a daemon */
    if (daemonize)
        remove_pidfile(pid_file);
    /* Clean up strdup() call for bind() address */
    if (settings.inter)
      free(settings.inter);
    if (l_socket)
      free(l_socket);
    if (u_socket)
      free(u_socket);

    return 0;
}<|MERGE_RESOLUTION|>--- conflicted
+++ resolved
@@ -65,11 +65,7 @@
  */
 static void drive_machine(conn *c);
 static int new_socket(struct addrinfo *ai);
-<<<<<<< HEAD
-static int *server_socket(const int port, const int prot, int *count);
-=======
-static int server_socket(const int port, const bool is_udp);
->>>>>>> ace1a29a
+static int server_socket(const int port, const int prot);
 static int try_read_command(conn *c);
 static int try_read_network(conn *c);
 static int try_read_udp(conn *c);
@@ -413,6 +409,8 @@
     c->bucket = -1;
     c->gen = 0;
 
+    c->noreply = false;
+
     event_set(&c->event, sfd, event_flags, event_handler, (void *)c);
     event_base_set(base, &c->event);
     c->ev_flags = event_flags;
@@ -794,6 +792,14 @@
     size_t len;
 
     assert(c != NULL);
+
+    if (c->noreply) {
+        if (settings.verbose > 1)
+            fprintf(stderr, ">%d NOREPLY %s\n", c->sfd, str);
+        c->noreply = false;
+        conn_set_state(c, conn_read);
+        return;
+    }
 
     if (settings.verbose > 1)
         fprintf(stderr, ">%d %s\n", c->sfd, str);
@@ -1484,7 +1490,7 @@
 #define KEY_TOKEN 1
 #define KEY_MAX_LENGTH 250
 
-#define MAX_TOKENS 7
+#define MAX_TOKENS 8
 
 /*
  * Tokenize the command string by replacing whitespace with '\0' and update
@@ -1551,6 +1557,23 @@
         c->write_and_go = get_init_state(c);
     } else {
         out_string(c, "SERVER_ERROR out of memory");
+    }
+}
+
+static inline void set_noreply_maybe(conn *c, token_t *tokens, size_t ntokens)
+{
+    int noreply_index = ntokens - 2;
+
+    /*
+      NOTE: this function is not the first place where we are going to
+      send the reply.  We could send it instead from process_command()
+      if the request line has wrong number of tokens.  However parsing
+      malformed line for "noreply" option is not reliable anyway, so
+      it can't be helped.
+    */
+    if (tokens[noreply_index].value
+        && strcmp(tokens[noreply_index].value, "noreply") == 0) {
+        c->noreply = true;
     }
 }
 
@@ -1933,6 +1956,8 @@
 
     assert(c != NULL);
 
+    set_noreply_maybe(c, tokens, ntokens);
+
     if (tokens[KEY_TOKEN].length > KEY_MAX_LENGTH) {
         out_string(c, "CLIENT_ERROR bad command line format");
         return;
@@ -2003,6 +2028,8 @@
     size_t nkey;
 
     assert(c != NULL);
+
+    set_noreply_maybe(c, tokens, ntokens);
 
     if(tokens[KEY_TOKEN].length > KEY_MAX_LENGTH) {
         out_string(c, "CLIENT_ERROR bad command line format");
@@ -2102,6 +2129,8 @@
 
     assert(c != NULL);
 
+    set_noreply_maybe(c, tokens, ntokens);
+
     if (settings.managed) {
         int bucket = c->bucket;
         if (bucket == -1) {
@@ -2123,7 +2152,7 @@
         return;
     }
 
-    if(ntokens == 4) {
+    if(ntokens == (c->noreply ? 5 : 4)) {
         exptime = strtol(tokens[2].value, NULL, 10);
 
         if(errno == ERANGE) {
@@ -2186,6 +2215,8 @@
 
     assert(c != NULL);
 
+    set_noreply_maybe(c, tokens, ntokens);
+
     level = strtoul(tokens[1].value, NULL, 10);
     settings.verbose = level > MAX_VERBOSITY_LEVEL ? MAX_VERBOSITY_LEVEL : level;
     out_string(c, "OK");
@@ -2223,7 +2254,7 @@
 
         process_get_command(c, tokens, ntokens, false);
 
-    } else if (ntokens == 6 &&
+    } else if ((ntokens == 6 || ntokens == 7) &&
                ((strcmp(tokens[COMMAND_TOKEN].value, "add") == 0 && (comm = NREAD_ADD)) ||
                 (strcmp(tokens[COMMAND_TOKEN].value, "set") == 0 && (comm = NREAD_SET)) ||
                 (strcmp(tokens[COMMAND_TOKEN].value, "replace") == 0 && (comm = NREAD_REPLACE)) ||
@@ -2232,11 +2263,11 @@
 
         process_update_command(c, tokens, ntokens, comm, false);
 
-    } else if (ntokens == 7 && (strcmp(tokens[COMMAND_TOKEN].value, "cas") == 0 && (comm = NREAD_CAS))) {
+    } else if ((ntokens == 7 || ntokens == 8) && (strcmp(tokens[COMMAND_TOKEN].value, "cas") == 0 && (comm = NREAD_CAS))) {
 
         process_update_command(c, tokens, ntokens, comm, true);
 
-    } else if (ntokens == 4 && (strcmp(tokens[COMMAND_TOKEN].value, "incr") == 0)) {
+    } else if ((ntokens == 4 || ntokens == 5) && (strcmp(tokens[COMMAND_TOKEN].value, "incr") == 0)) {
 
         process_arithmetic_command(c, tokens, ntokens, 1);
 
@@ -2244,11 +2275,11 @@
 
         process_get_command(c, tokens, ntokens, true);
 
-    } else if (ntokens == 4 && (strcmp(tokens[COMMAND_TOKEN].value, "decr") == 0)) {
+    } else if ((ntokens == 4 || ntokens == 5) && (strcmp(tokens[COMMAND_TOKEN].value, "decr") == 0)) {
 
         process_arithmetic_command(c, tokens, ntokens, 0);
 
-    } else if (ntokens >= 3 && ntokens <= 4 && (strcmp(tokens[COMMAND_TOKEN].value, "delete") == 0)) {
+    } else if (ntokens >= 3 && ntokens <= 5 && (strcmp(tokens[COMMAND_TOKEN].value, "delete") == 0)) {
 
         process_delete_command(c, tokens, ntokens);
 
@@ -2317,11 +2348,13 @@
 
         process_stat(c, tokens, ntokens);
 
-    } else if (ntokens >= 2 && ntokens <= 3 && (strcmp(tokens[COMMAND_TOKEN].value, "flush_all") == 0)) {
+    } else if (ntokens >= 2 && ntokens <= 4 && (strcmp(tokens[COMMAND_TOKEN].value, "flush_all") == 0)) {
         time_t exptime = 0;
         set_current_time();
 
-        if(ntokens == 2) {
+        set_noreply_maybe(c, tokens, ntokens);
+
+        if(ntokens == (c->noreply ? 3 : 2)) {
             settings.oldest_live = current_time - 1;
             item_flush_expired();
             out_string(c, "OK");
@@ -2386,7 +2419,7 @@
 #else
         out_string(c, "CLIENT_ERROR Slab reassignment not supported");
 #endif
-    } else if (ntokens == 3 && (strcmp(tokens[COMMAND_TOKEN].value, "verbosity") == 0)) {
+    } else if ((ntokens == 3 || ntokens == 4) && (strcmp(tokens[COMMAND_TOKEN].value, "verbosity") == 0)) {
         process_verbosity_command(c, tokens, ntokens);
     } else {
         out_string(c, "ERROR");
@@ -2519,7 +2552,9 @@
         }
         if (res == -1) {
             if (errno == EAGAIN || errno == EWOULDBLOCK) break;
-            else return 0;
+            /* Should close on unhandled errors. */
+            conn_set_state(c, conn_closing);
+            return 1;
         }
     }
     return gotdata;
@@ -2950,12 +2985,7 @@
         fprintf(stderr, "<%d send buffer was %d, now %d\n", sfd, old_size, last_good);
 }
 
-
-<<<<<<< HEAD
-static int *server_socket(const int port, const int prot, int *count) {
-=======
-static int server_socket(const int port, const bool is_udp) {
->>>>>>> ace1a29a
+static int server_socket(const int port, const int prot) {
     int sfd;
     struct linger ling = {0, 0};
     struct addrinfo *ai;
@@ -2995,7 +3025,6 @@
       return 1;
     }
 
-    conn *conn_ptr = NULL;
     for (next= ai; next; next= next->ai_next) {
         conn *listen_conn_add;
         if ((sfd = new_socket(next)) == -1) {
@@ -3023,12 +3052,7 @@
             continue;
         } else {
           success++;
-<<<<<<< HEAD
-          *sfd_ptr= sfd;
           if (!IS_UDP(prot) && listen(sfd, 1024) == -1) {
-=======
-          if (!is_udp && listen(sfd, 1024) == -1) {
->>>>>>> ace1a29a
               perror("listen()");
               close(sfd);
               freeaddrinfo(ai);
@@ -3036,36 +3060,30 @@
           }
       }
 
-      if (is_udp)
-      {
+      if (IS_UDP(prot)) {
         int c;
 
         for (c = 0; c < settings.num_threads; c++) {
             /* this is guaranteed to hit all threads because we round-robin */
             dispatch_conn_new(sfd, conn_read, EV_READ | EV_PERSIST,
-                              UDP_READ_BUFFER_SIZE, 1);
+                              UDP_READ_BUFFER_SIZE, ascii_udp_prot);
         }
       } else {
         if (!(listen_conn_add = conn_new(sfd, conn_listening,
-                                         EV_READ | EV_PERSIST, 1, false, main_base))) {
+                                      EV_READ | EV_PERSIST, 1,
+                                      prot, main_base))) {
             fprintf(stderr, "failed to create listening connection\n");
             exit(EXIT_FAILURE);
         }
-
-        if (listen_conn == NULL) {
-            conn_ptr = listen_conn = listen_conn_add;
-        } else {
-            conn_ptr->next= listen_conn_add;
-        }
+        listen_conn_add->next = listen_conn;
+        listen_conn = listen_conn_add;
       }
     }
 
     freeaddrinfo(ai);
 
-    if (success == 0)
-        return 1;
-
-    return 0;
+    /* Return zero iff we detected no errors in starting up connections */
+    return success == 0;
 }
 
 static int new_socket_unix(void) {
@@ -3379,8 +3397,8 @@
             if (listen_conn == NULL) {
                 listen_conn = listen_conn_add;
             } else {
-				listen_conn_add->next = listen_conn->next;
-				listen_conn->next = listen_conn_add;
+                listen_conn_add->next = listen_conn->next;
+                listen_conn->next = listen_conn_add;
             }
         }
     }
@@ -3445,12 +3463,7 @@
     struct rlimit rlim;
     /* listening sockets */
     static int *l_socket = NULL;
-<<<<<<< HEAD
     static int *bl_socket = NULL;
-    static int l_socket_count = 0;
-    static int bl_socket_count = 0;
-=======
->>>>>>> ace1a29a
 
     /* udp socket */
     static int *u_socket = NULL;
@@ -3466,11 +3479,7 @@
     setbuf(stderr, NULL);
 
     /* process arguments */
-<<<<<<< HEAD
     while ((c = getopt(argc, argv, "a:bp:B:s:U:m:Mc:khirvdl:u:P:f:s:n:t:D:")) != -1) {
-=======
-    while ((c = getopt(argc, argv, "a:bp:s:U:m:Mc:khirvdl:u:P:f:s:n:t:D:L")) != -1) {
->>>>>>> ace1a29a
         switch (c) {
         case 'a':
             /* access for unix domain socket, as octal mask (like chmod)*/
@@ -3616,43 +3625,6 @@
         }
     }
 
-<<<<<<< HEAD
-    /*
-     * initialization order: first create the listening sockets
-     * (may need root on low ports), then drop root if needed,
-     * then daemonise if needed, then init libevent (in some cases
-     * descriptors created by libevent wouldn't survive forking).
-     */
-
-    /* create the listening socket and bind it */
-    if (settings.socketpath == NULL) {
-        l_socket = server_socket(settings.port, 0, &l_socket_count);
-        if (l_socket == NULL) {
-            fprintf(stderr, "failed to listen\n");
-            exit(EXIT_FAILURE);
-        }
-        /* Try the binary port. */
-        if(settings.binport > 0) {
-            bl_socket = server_socket(settings.binport, 0, &bl_socket_count);
-            if (bl_socket == NULL) {
-                 fprintf(stderr, "failed to listen to binary protocol\n");
-                    exit(EXIT_FAILURE);
-            }
-        }
-    }
-
-    if (settings.udpport > 0 && settings.socketpath == NULL) {
-        /* create the UDP listening socket and bind it */
-        u_socket = server_socket(settings.udpport, ascii_udp_prot,
-            &u_socket_count);
-        if (u_socket == NULL) {
-            fprintf(stderr, "failed to listen on UDP port %d\n", settings.udpport);
-            exit(EXIT_FAILURE);
-        }
-    }
-
-=======
->>>>>>> ace1a29a
     /* lock paged memory if needed */
     if (lock_memory) {
 #ifdef HAVE_MLOCKALL
@@ -3692,7 +3664,6 @@
             return 1;
         }
     }
-
 
     /* initialize main thread libevent instance */
     main_base = event_init();
@@ -3727,13 +3698,6 @@
         perror("failed to ignore SIGPIPE; sigaction");
         exit(EXIT_FAILURE);
     }
-<<<<<<< HEAD
-    /* Set up all of the listening connections */
-    setup_listening_conns(l_socket, l_socket_count, ascii_prot);
-    setup_listening_conns(bl_socket, bl_socket_count, binary_prot);
-
-=======
->>>>>>> ace1a29a
     /* start up worker threads if MT mode */
     thread_init(settings.num_threads, main_base);
     /* save the PID in if we're a daemon, do this after thread_init due to
@@ -3750,21 +3714,12 @@
         exit(EXIT_FAILURE);
     }
     delete_handler(0, 0, 0); /* sets up the event */
-<<<<<<< HEAD
-    /* create the initial listening udp connection, monitored on all threads */
-    if (u_socket) {
-        for (c = 0; c < settings.num_threads; c++) {
-            /* this is guaranteed to hit all threads because we round-robin */
-            dispatch_conn_new(*u_socket, conn_read, EV_READ | EV_PERSIST,
-                              UDP_READ_BUFFER_SIZE, ascii_udp_prot);
-=======
 
     /* create unix mode sockets after dropping privileges */
     if (settings.socketpath != NULL) {
         if (server_socket_unix(settings.socketpath,settings.access)) {
           fprintf(stderr, "failed to listen\n");
           exit(EXIT_FAILURE);
->>>>>>> ace1a29a
         }
     }
 
@@ -3772,9 +3727,17 @@
     if (settings.socketpath == NULL) {
         int udp_port;
 
-        if (server_socket(settings.port, 0)) {
+        if (server_socket(settings.port, ascii_prot)) {
             fprintf(stderr, "failed to listen\n");
             exit(EXIT_FAILURE);
+        }
+
+        /* Try the binary port. */
+        if(settings.binport > 0) {
+            if(server_socket(settings.binport, binary_prot)) {
+                 fprintf(stderr, "failed to listen to binary protocol\n");
+                    exit(EXIT_FAILURE);
+            }
         }
         /*
          * initialization order: first create the listening sockets
@@ -3785,7 +3748,7 @@
         udp_port = settings.udpport ? settings.udpport : settings.port;
 
         /* create the UDP listening socket and bind it */
-        if (server_socket(udp_port, 1)) {
+        if (server_socket(udp_port, ascii_udp_prot)) {
             fprintf(stderr, "failed to listen on UDP port %d\n", settings.udpport);
             exit(EXIT_FAILURE);
         }
